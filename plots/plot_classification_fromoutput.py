#!/usr/bin/env python

import os
import argparse
import numpy as np
import uproot
import awkward as ak

from sklearn.metrics import roc_curve, auc
import matplotlib.pyplot as plt
import mplhep as hep

plt.style.use(hep.style.CMS)

import warnings

warnings.filterwarnings("ignore", category=RuntimeWarning)

from PlotOutput import PlotOutput

from plot_utils import *


def get_rocs(p, args, jsig=0, signame=""):
    fp_tp = {}
    score = p.score
    fp_tp[score + signame] = p.roc(score)
    fp_tp[score + signame + "-ratio"] = p.roc(score, "ratio")
    if args.oldpn and jsig == 0:
        fp_tp["PNnonMD"] = p.roc(args.oldpn)
        fp_tp["PNnonMD-ratio"] = p.roc(args.oldpn, "ratio")
        fp_tp["PNnonMD-nomasscut"] = p.roc(args.oldpn, "nomass")
    # add pt ranges
    for key, ptmask in p.ptmasks.items():
        fp_tp[score + signame + key] = p.roc(score, "norocmask", ptmask)
    # add v/v* rocs
    fp_tp[score + signame + "_V_closer_Jet"] = p.roc(score, "sigmask", p.mask_vcloser)
    fp_tp[score + signame + "_V*_closer_Jet"] = p.roc(score, "sigmask", p.mask_vscloser)

    if args.mbranch:
        # for flat sample
        if ak.any(p.mask_flat):
            fp_tp[r"$m_H$ flat"] = p.roc(score, "sigmask", p.mask_flat)
            if ak.any(p.mask_proc_sigmh125):
                fp_tp[r"$m_H$ flat $\times p_T^SM$"] = p.roc(score, "ptweight", p.mask_flat)
            if args.oldpn:
                fp_tp[r"$m_H$ flat PNnonMD"] = p.roc(args.oldpn, "ptweight", p.mask_flat)
            # add mh ranges
            for key, mhmask in p.mhmasks.items():
                fp_tp[score + signame + key] = p.roc(score, "norocmask", mhmask)
        if ak.any(p.mask_proc_mh120130) and ak.any(p.mask_proc_sigmh125):
            fp_tp[r"$m_H:[120,130]$ GeV $\times p_T^SM$"] = p.roc(
                score, "ptweight", p.mask_proc_mh120130
            )
        if args.nprongs:
            fp_tp[r"$m_H$ flat 3prongs"] = p.roc(score, "sigmask", (p.mask_flat & p.mask3p))
            fp_tp[r"$m_H$ flat 4prongs"] = p.roc(score, "sigmask", (p.mask_flat & p.mask4p))
        # for mh125
        if ak.any(p.mask_mh125):
            fp_tp[r"$m_H$:125"] = p.roc(score, "sigmask", p.mask_mh125)
        if args.oldpn:
            fp_tp[r"$m_H$:125 PNnonMD"] = p.roc(args.oldpn, "sigmask", p.mask_mh125)
        if args.nprongs:
            fp_tp[r"$m_H$:125 3prongs"] = p.roc(score, "sigmask", (p.mask_mh125 & p.mask3p))
            fp_tp[r"$m_H$:125 4prongs"] = p.roc(score, "sigmask", (p.mask_mh125 & p.mask4p))

    else:
        if args.nprongs:
            fp_tp["3prongs"] = p.roc(score, "sigmask", p.mask3p)
            fp_tp["4prongs"] = p.roc(score, "sigmask", p.mask4p)

    return fp_tp


def main(args):
    signals = args.signals.split(",")
    backgrounds = args.bkgs.split(",")
    if len(signals) != len(backgrounds):
        print("Number of signals should be the same as backgrounds!")
        exit

    fp_tp_all = {}
    for i, sig in enumerate(signals):
        bkg = backgrounds[i]
<<<<<<< HEAD
        bkglegend = label_dict[bkg]["legend"]
        
=======

>>>>>>> 13fbf12f
        odir = args.odir + sig
        os.system(f"mkdir -p {odir}")

        sigfiles = None
        if args.isig:
            sigfiles = args.isig.split(",")
        else:
            sigfiles = [None]

        fp_tp_sigfiles = {}
        plot_keys = {
            "sigfiles": [],
            "ratio": [],
            "pt": [],
            "mh": [],
            "closer": [],
        }
        fillmh = False
        fillmhbin = False

        for j, sigfile in enumerate(sigfiles):
            p = PlotOutput(
                args.ifile,
                args.name,
                odir,
                args.jet,
                sig,
                bkg,
                sigfile,
                args.dnn,
                args.verbose,
                args.oldpn,
                args.mbranch,
                args.nprongs,
            )

            # keys of ROCS to plot
            signame = ""
            if args.isig:
                signame = " " + args.isignames.split(",")[j]

            fp_tp = get_rocs(p, args, signame)
            if args.isig:
<<<<<<< HEAD
                for key,item in fp_tp.items():
                    fp_tp_sigfiles[key+signame] = item
                    if key==p.score:
                        plot_keys["sigfiles"].append(key+signame)
                        if j==0:
                            fp_tp_all[sig] = item
                    elif key==p.score+"-ratio":
                        plot_keys["ratio"].append(key+signame)
=======
                for key, item in fp_tp.items():
                    fp_tp_sigfiles[key + signame] = item
                    if key == p.score:
                        plot_keys["sigfiles"].append(key + signame)
                        if j == 0:
                            fp_tp_all[sig] = p.roc(p.score)
                    elif key == p.score + "-ratio":
                        plot_keys["ratio"].append(key + signame)
>>>>>>> 13fbf12f
                    elif "closer" in key:
                        plot_keys["closer"].append(key + signame)
                    elif "-pt" in key:
                        if j == 0:
                            plot_keys["pt"].append(key + signame)
                    elif "-mh" in key and p.mbranch and not fillmhbin:
                        plot_keys["mh"].append(key + signame)
                        fillmhbin = True
                    elif "m_H" in key and p.mbranch and not fillmh:
                        # only do this for the first sample that has a range of mh
                        plot_keys["sigfiles"].append(key + signame)
                        fillmh = True
                    else:
                        print("not plotting ", key)
            else:
                fp_tp_sigfiles = fp_tp
<<<<<<< HEAD
                fp_tp_all[sig] = fp_tp[p.score]
                for key,item in fp_tp.items():
                    if key==p.score:
=======
                fp_tp_all[sig] = p.roc(p.score)
                for key, item in fp_tp.items():
                    if key == p.score:
>>>>>>> 13fbf12f
                        plot_keys["sigfiles"].append(key)
                    elif key == p.score + "-ratio":
                        plot_keys["ratio"].append(key)
                    elif "closer" in key:
                        plot_keys["closer"].append(key)
                    elif "-pt" in key:
                        plot_keys["pt"].append(key)
                    elif "-mh" in key and p.mbranch:
                        plot_keys["mh"].append(key)
                    elif p.mbranch:
                        plot_keys["sigfiles"].extend([r"$m_H$ flat", r"$m_H$:125"])
                    elif args.oldpn:
                        plot_keys["sigfiles"] += ["PNnonMD"]

        if args.verbose:
            print(fp_tp_sigfiles.keys())

        # plot ROCs
        p.plot(fp_tp_sigfiles, "summary", plot_keys["sigfiles"])
        p.plot(fp_tp_sigfiles, "ratio", plot_keys["ratio"])

        # plot for different mH and pT cuts
        p.plot(fp_tp_sigfiles, "pt", plot_keys["pt"], [300, 1500], [30, 320])
        if len(plot_keys["mh"]) > 0:
            p.plot(fp_tp_sigfiles, "mh", plot_keys["mh"], [400, 600], [30, 320])

        # plot ROCs for different W/W* distance
        p.plot(fp_tp_sigfiles, "closeVVstar", plot_keys["closer"])

        # mass decorrelation
        hists_to_plot = []
        labels_to_plot = []
        for i, cat in enumerate(p.percentiles):
            hists_to_plot.append(
                p.hists["features"][{"process": bkg, "cat": str(cat)}].project("msd")
            )
            if cat == 0:
                labels_to_plot.append("Inclusive")
            else:
                per = round((1 - cat) * 100, 2)
                tag = f"$\epsilon_B={per} \%$"
                labels_to_plot.append(r"%s" % tag)
        ptcut = r"%s $p_T$:[%s-%s] GeV, $|\eta|<2.4$" % (p.jet, p.ptrange[0], p.ptrange[1])
        plot_var_aftercut(odir, hists_to_plot, labels_to_plot, r"m$_{SD}$ [GeV]", "msd", ptcut)

    if len(signals) > 1:
        # plot summary ROC for all signal classes and first isig file
        plot_roc(
            args.odir,
            "HWW",
            "QCD",
            fp_tp_all,
            label="allsig_summary",
            title=f"HWW vs QCD",
            ptcut="",
            msdcut="",
        )


if __name__ == "__main__":
    parser = argparse.ArgumentParser()
    parser.add_argument("--ifile", help="input file with bkg and possibly signal")
    parser.add_argument("--isig", default=None, help="signal files - split by ,")
    parser.add_argument("--isignames", default=None, help="signal tags - split by ,")
    parser.add_argument("--odir", required=True, help="output dir")
    parser.add_argument("--name", required=True, help="name of the model(s)")
    parser.add_argument("--mbranch", default=None, help="mass branch name")
    parser.add_argument("--jet", default="AK15", help="jet type")
    parser.add_argument("--dnn", action="store_true", default=False, help="is dnn tuple?")
    parser.add_argument(
        "--oldpn", action="store_true", default=False, help="is oldpn branch saved?"
    )
    parser.add_argument("-v", action="store_true", default=False, help="verbose", dest="verbose")
    parser.add_argument(
        "--nprongs", action="store_true", default=False, help="is nprongs branch saved?"
    )
    parser.add_argument("--signals", default="hww_4q_merged", help="signals")
    parser.add_argument(
        "--bkgs",
        default="qcd",
        help="backgrounds (if qcd_label then assume that you only have one qcd label)",
    )
    args = parser.parse_args()

    main(args)<|MERGE_RESOLUTION|>--- conflicted
+++ resolved
@@ -82,12 +82,7 @@
     fp_tp_all = {}
     for i, sig in enumerate(signals):
         bkg = backgrounds[i]
-<<<<<<< HEAD
         bkglegend = label_dict[bkg]["legend"]
-        
-=======
-
->>>>>>> 13fbf12f
         odir = args.odir + sig
         os.system(f"mkdir -p {odir}")
 
@@ -131,7 +126,6 @@
 
             fp_tp = get_rocs(p, args, signame)
             if args.isig:
-<<<<<<< HEAD
                 for key,item in fp_tp.items():
                     fp_tp_sigfiles[key+signame] = item
                     if key==p.score:
@@ -140,16 +134,6 @@
                             fp_tp_all[sig] = item
                     elif key==p.score+"-ratio":
                         plot_keys["ratio"].append(key+signame)
-=======
-                for key, item in fp_tp.items():
-                    fp_tp_sigfiles[key + signame] = item
-                    if key == p.score:
-                        plot_keys["sigfiles"].append(key + signame)
-                        if j == 0:
-                            fp_tp_all[sig] = p.roc(p.score)
-                    elif key == p.score + "-ratio":
-                        plot_keys["ratio"].append(key + signame)
->>>>>>> 13fbf12f
                     elif "closer" in key:
                         plot_keys["closer"].append(key + signame)
                     elif "-pt" in key:
@@ -166,15 +150,9 @@
                         print("not plotting ", key)
             else:
                 fp_tp_sigfiles = fp_tp
-<<<<<<< HEAD
                 fp_tp_all[sig] = fp_tp[p.score]
                 for key,item in fp_tp.items():
                     if key==p.score:
-=======
-                fp_tp_all[sig] = p.roc(p.score)
-                for key, item in fp_tp.items():
-                    if key == p.score:
->>>>>>> 13fbf12f
                         plot_keys["sigfiles"].append(key)
                     elif key == p.score + "-ratio":
                         plot_keys["ratio"].append(key)
@@ -228,7 +206,7 @@
             "QCD",
             fp_tp_all,
             label="allsig_summary",
-            title=f"HWW vs QCD",
+            title=f"HWW vs {bkglegend}",
             ptcut="",
             msdcut="",
         )
