--- conflicted
+++ resolved
@@ -13,8 +13,6 @@
 import ast
 from utils.logger import _logger, _configLogger
 from utils.dataset import SimpleIterDataset
-<<<<<<< HEAD
-=======
 from utils.nn.tools import train, evaluate
 
 
@@ -77,7 +75,6 @@
                         help='test throughput of the dataloader')
     parser.add_argument('--pin', action='store_true', default=False,
                         help='pin memory')
->>>>>>> 941c6d8c
 
 parser = argparse.ArgumentParser()
 parser.add_argument('--regression-mode', action='store_true', default=False,
@@ -430,26 +427,7 @@
 
     # load data
     if training_mode:
-<<<<<<< HEAD
         train_loader, val_loader, data_config, train_input_names, train_label_names = train_load(args)
-=======
-        filelist = sorted(sum([glob.glob(f) for f in args.data_train], []))
-        # np.random.seed(1)
-        np.random.shuffle(filelist)
-        if args.demo:
-            filelist = filelist[:20]
-            #_logger.info(filelist)
-            args.data_fraction = 0.1
-            args.fetch_step = 0.002
-        num_workers = min(args.num_workers, len(filelist) // args.data_dilation)
-        train_data = SimpleIterDataset(filelist, args.data_config, for_training=True, load_range_and_fraction=((0, args.train_val_split), args.data_fraction),
-                                       dilation=args.data_dilation, fetch_by_files=args.fetch_by_files, fetch_step=args.fetch_step)
-        val_data = SimpleIterDataset(filelist, args.data_config, for_training=True, load_range_and_fraction=((args.train_val_split, 1), args.data_fraction),
-                                     dilation=args.data_dilation, fetch_by_files=args.fetch_by_files, fetch_step=args.fetch_step)
-        train_loader = DataLoader(train_data, num_workers=num_workers, batch_size=args.batch_size, drop_last=True, pin_memory=args.pin)
-        val_loader = DataLoader(val_data, num_workers=num_workers, batch_size=args.batch_size, drop_last=True, pin_memory=args.pin)
-        data_config = train_data.config
->>>>>>> 941c6d8c
     else:
         test_loader, data_config = test_load(args)
 
@@ -458,20 +436,10 @@
         iotest(args, data_loader)
         return
 
-<<<<<<< HEAD
     model, model_info, network_module, network_options = model_setup(args, data_config)
 
     if args.print:
         return
-=======
-    # model
-    network_module = import_module(args.network_config.replace('.py', '').replace('/', '.'))
-    network_options = {k:ast.literal_eval(v) for k, v in args.network_option}
-    if args.export_onnx:
-        network_options['for_inference'] = True
-    model, model_info = network_module.get_model(data_config, **network_options)
-    #_logger.info(model)
->>>>>>> 941c6d8c
 
     # export to ONNX
     if args.export_onnx:
@@ -506,13 +474,8 @@
 
         # multi-gpu
         if gpus is not None and len(gpus) > 1:
-<<<<<<< HEAD
             # model becomes `torch.nn.DataParallel` w/ model.module being the original `torch.nn.Module`
             model = torch.nn.DataParallel(model, device_ids=gpus)
-=======
-            #print('multi-gpu ',gpus)
-            model = torch.nn.DataParallel(model, device_ids=gpus)  # model becomes `torch.nn.DataParallel` w/ model.module being the orignal `torch.nn.Module`
->>>>>>> 941c6d8c
         model = model.to(dev)
 
         # lr finder: keep it after all other setups
