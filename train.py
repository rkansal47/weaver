#!/usr/bin/env python

#import setGPU
import os
import shutil
import glob
import argparse
import functools
import numpy as np
import math
import torch

from torch.utils.data import DataLoader
from importlib import import_module
import ast
from utils.logger import _logger, _configLogger
from utils.dataset import SimpleIterDataset

parser = argparse.ArgumentParser()
parser.add_argument('--regression-mode', action='store_true', default=False,
                    help='run in regression mode if this flag is set; otherwise run in classification mode')
parser.add_argument('-c', '--data-config', type=str, default='data/ak15_points_pf_sv_v0.yaml',
                    help='data config YAML file')
parser.add_argument('-i', '--data-train', nargs='*', default=[],
                    help='training files')
parser.add_argument('-l', '--data-val', nargs='*', default=[],
                    help='validation files; when not set, will use training files and split by `--train-val-split`')
parser.add_argument('-t', '--data-test', nargs='*', default=[],
                    help='testing files; supported syntax:'
                         ' (a) plain list, `--data-test /path/to/a/* /path/to/b/*`;'
                         ' (b) keyword-based, `--data-test a:/path/to/a/* b:/path/to/b/*`, will produce output_a, output_b;'
                         ' (c) split output per N input files, `--data-test a%10:/path/to/a/*`, will split per 10 input files')
parser.add_argument('--data-fraction', type=float, default=1,
                    help='fraction of events to load from each file; for training, the events are randomly selected for each epoch')
parser.add_argument('--file-fraction', type=float, default=1,
                    help='fraction of files to load; for training, the files are randomly selected for each epoch')
parser.add_argument('--fetch-by-files', action='store_true', default=False,
                    help='When enabled, will load all events from a small number (set by ``--fetch-step``) of files for each data fetching. '
                         'Otherwise (default), load a small fraction of events from all files each time, which helps reduce variations in the sample composition.')
parser.add_argument('--fetch-step', type=float, default=0.01,
                    help='fraction of events to load each time from every file (when ``--fetch-by-files`` is disabled); '
                         'Or: number of files to load each time (when ``--fetch-by-files`` is enabled). Shuffling & sampling is done within these events, so set a large enough value.')
parser.add_argument('--in-memory', action='store_true', default=False,
                    help='load the whole dataset (and perform the preprocessing) only once and keep it in memory for the entire run')
parser.add_argument('--train-val-split', type=float, default=0.8,
                    help='training/validation split fraction')
parser.add_argument('--demo', action='store_true', default=False,
                    help='quickly test the setup by running over only a small number of events')
parser.add_argument('--lr-finder', type=str, default=None,
                    help='run learning rate finder instead of the actual training; format: ``start_lr, end_lr, num_iters``')
parser.add_argument('--tensorboard', type=str, default=None,
                    help='create a tensorboard summary writer with the given comment')
parser.add_argument('--tensorboard-custom-fn', type=str, default=None,
                    help='the path of the python script containing a user-specified function `get_tensorboard_custom_fn`, '
                         'to display custom information per mini-batch or per epoch, during the training, validation or test.')
parser.add_argument('-n', '--network-config', type=str, default='networks/particle_net_pfcand_sv.py',
                    help='network architecture configuration file; the path must be relative to the current dir')
parser.add_argument('-o', '--network-option', nargs=2, action='append', default=[],
                    help='options to pass to the model class constructor, e.g., `--network-option use_counts False`')
parser.add_argument('-m', '--model-prefix', type=str, default='models/{auto}/network',
                    help='path to save or load the model; for training, this will be used as a prefix, so model snapshots '
                         'will saved to `{model_prefix}_epoch-%d_state.pt` after each epoch, and the one with the best '
                         'validation metric to `{model_prefix}_best_epoch_state.pt`; for testing, this should be the full path '
                         'including the suffix, otherwise the one with the best validation metric will be used; '
                         'for training, `{auto}` can be used as part of the path to auto-generate a name, '
                         'based on the timestamp and network configuration')
parser.add_argument('--num-epochs', type=int, default=20,
                    help='number of epochs')
parser.add_argument('--steps-per-epoch', type=int, default=None,
                    help='number of steps (iterations) per epochs; '
                         'if neither of `--steps-per-epoch` or `--samples-per-epoch` is set, each epoch will run over all loaded samples')
parser.add_argument('--steps-per-epoch-val', type=int, default=None,
                    help='number of steps (iterations) per epochs for validation; '
                         'if neither of `--steps-per-epoch-val` or `--samples-per-epoch-val` is set, each epoch will run over all loaded samples')
parser.add_argument('--samples-per-epoch', type=int, default=None,
                    help='number of samples per epochs; '
                         'if neither of `--steps-per-epoch` or `--samples-per-epoch` is set, each epoch will run over all loaded samples')
parser.add_argument('--samples-per-epoch-val', type=int, default=None,
                    help='number of samples per epochs for validation; '
                         'if neither of `--steps-per-epoch-val` or `--samples-per-epoch-val` is set, each epoch will run over all loaded samples')
parser.add_argument('--optimizer', type=str, default='ranger', choices=['adam', 'adamW', 'radam', 'ranger'],  # TODO: add more
                    help='optimizer for the training')
parser.add_argument('--optimizer-option', nargs=2, action='append', default=[],
                    help='options to pass to the optimizer class constructor, e.g., `--optimizer-option weight_decay 1e-4`')
parser.add_argument('--lr-scheduler', type=str, default='flat+decay',
                    choices=['none', 'steps', 'flat+decay', 'flat+linear', 'flat+cos', 'one-cycle'],
                    help='learning rate scheduler')
parser.add_argument('--warmup-steps', type=int, default=0,
                    help='number of warm-up steps, only valid for `flat+linear` and `flat+cos` lr schedulers')
parser.add_argument('--load-epoch', type=int, default=None,
                    help='used to resume interrupted training, load model and optimizer state saved in the `epoch-%d_state.pt` and `epoch-%d_optimizer.pt` files')
parser.add_argument('--start-lr', type=float, default=5e-3,
                    help='start learning rate')
parser.add_argument('--batch-size', type=int, default=128,
                    help='batch size')
parser.add_argument('--use-amp', action='store_true', default=False,
                    help='use mixed precision training (fp16)')
parser.add_argument('--gpus', type=str, default='0',
                    help='device for the training/testing; to use CPU, set to empty string (""); to use multiple gpu, set it as a comma separated list, e.g., `1,2,3,4`')
parser.add_argument('--num-workers', type=int, default=1,
                    help='number of threads to load the dataset; memory consumption and disk access load increases (~linearly) with this numbers')
parser.add_argument('--predict', action='store_true', default=False,
                    help='run prediction instead of training')
parser.add_argument('--predict-output', type=str,
                    help='path to save the prediction output, support `.root` and `.awkd` format')
parser.add_argument('--export-onnx', type=str, default=None,
                    help='export the PyTorch model to ONNX model and save it at the given path (path must ends w/ .onnx); '
                         'needs to set `--data-config`, `--network-config`, and `--model-prefix` (requires the full model path)')
parser.add_argument('--io-test', action='store_true', default=False,
                    help='test throughput of the dataloader')
parser.add_argument('--copy-inputs', action='store_true', default=False,
                    help='copy input files to the current dir (can help to speed up dataloading when running over remote files, e.g., from EOS)')
parser.add_argument('--log', type=str, default='',
                    help='path to the log file; `{auto}` can be used as part of the path to auto-generate a name, based on the timestamp and network configuration')
parser.add_argument('--print', action='store_true', default=False,
                    help='do not run training/prediction but only print model information, e.g., FLOPs and number of parameters of a model')
parser.add_argument('--profile', action='store_true', default=False,
                    help='run the profiler')


def to_filelist(args, mode='train'):
    if mode == 'train':
        flist = args.data_train
    elif mode == 'val':
        flist = args.data_val
    else:
        raise NotImplementedError('Invalid mode %s' % mode)

    filelist = sum([glob.glob(f) for f in flist], [])
    np.random.shuffle(filelist)

    if args.copy_inputs:
        import tempfile
        tmpdir = tempfile.mkdtemp()
        if os.path.exists(tmpdir):
            shutil.rmtree(tmpdir)
        new_filelist = []
        for src in filelist:
            dest = os.path.join(tmpdir, src.lstrip('/'))
            if not os.path.exists(os.path.dirname(dest)):
                os.makedirs(os.path.dirname(dest), exist_ok=True)
            shutil.copy2(src, dest)
            _logger.info('Copied file %s to %s' % (src, dest))
            new_filelist.append(dest)
        filelist = new_filelist

    return filelist


def train_load(args):
    """
    Loads the training data.
    :param args:
    :return: train_loader, val_loader, data_config, train_inputs
    """

    train_files = to_filelist(args, 'train')
    if args.data_val:
        val_files = to_filelist(args, 'val')
        train_range = val_range = (0, 1)
    else:
        val_files = train_files
        train_range = (0, args.train_val_split)
        val_range = (args.train_val_split, 1)
    _logger.info('Using %d files for training, range: %s' % (len(train_files), str(train_range)))
    _logger.info('Using %d files for validation, range: %s' % (len(val_files), str(val_range)))

    if args.demo:
        train_files = train_files[:20]
        val_files = val_files[:20]
        _logger.info(train_files)
        _logger.info(val_files)
        args.data_fraction = 0.1
        args.fetch_step = 0.002

    if args.in_memory and (args.steps_per_epoch is None or args.steps_per_epoch_val is None):
        raise RuntimeError('Must set --steps-per-epoch when using --in-memory!')

    train_data = SimpleIterDataset(train_files, args.data_config, for_training=True,
                                   load_range_and_fraction=(train_range, args.data_fraction),
                                   file_fraction=args.file_fraction,
                                   fetch_by_files=args.fetch_by_files,
                                   fetch_step=args.fetch_step,
                                   infinity_mode=args.steps_per_epoch is not None,
                                   in_memory=args.in_memory)
    val_data = SimpleIterDataset(val_files, args.data_config, for_training=True,
                                 load_range_and_fraction=(val_range, args.data_fraction),
                                 file_fraction=args.file_fraction,
                                 fetch_by_files=args.fetch_by_files,
                                 fetch_step=args.fetch_step,
                                 infinity_mode=args.steps_per_epoch_val is not None,
                                 in_memory=args.in_memory)
    train_loader = DataLoader(train_data, batch_size=args.batch_size, drop_last=True, pin_memory=True,
                              num_workers=min(args.num_workers, int(len(train_files) * args.file_fraction)),
                              persistent_workers=args.num_workers > 0 and args.steps_per_epoch is not None)
    val_loader = DataLoader(val_data, batch_size=args.batch_size, drop_last=True, pin_memory=True,
                            num_workers=min(args.num_workers, int(len(val_files) * args.file_fraction)),
                            persistent_workers=args.num_workers > 0 and args.steps_per_epoch_val is not None)
    data_config = train_data.config
    train_input_names = train_data.config.input_names
    train_label_names = train_data.config.label_names

    return train_loader, val_loader, data_config, train_input_names, train_label_names


def test_load(args):
    """
    Loads the test data.
    :param args:
    :return: test_loaders, data_config
    """
    # keyword-based --data-test: 'a:/path/to/a b:/path/to/b'
    # split --data-test: 'a%10:/path/to/a/*'
    file_dict = {}
    split_dict = {}
    for f in args.data_test:
        if ':' in f:
            name, fp = f.split(':')
            if '%' in name:
                name, split = name.split('%')
                split_dict[name] = int(split)
        else:
            name, fp = '', f
        files = glob.glob(fp)
        if name in file_dict:
            file_dict[name] += files
        else:
            file_dict[name] = files

    # sort files
    for name, files in file_dict.items():
        file_dict[name] = sorted(files)

    # apply splitting
    for name, split in split_dict.items():
        files = file_dict.pop(name)
        for i in range((len(files) + split - 1) // split):
            file_dict[f'{name}_{i}'] = files[i * split:(i + 1) * split]

    def get_test_loader(name):
        filelist = file_dict[name]
        _logger.info('Running on test file group %s with %d files:\n...%s', name, len(filelist), '\n...'.join(filelist))
        num_workers = min(args.num_workers, len(filelist))
        test_data = SimpleIterDataset(filelist, args.data_config, for_training=False,
                                      load_range_and_fraction=((0, 1), args.data_fraction),
                                      fetch_by_files=True, fetch_step=1)
        test_loader = DataLoader(test_data, num_workers=num_workers, batch_size=args.batch_size, drop_last=False,
                                 pin_memory=True)
        return test_loader

    test_loaders = {name: functools.partial(get_test_loader, name) for name in file_dict}
    data_config = SimpleIterDataset([], args.data_config, for_training=False).config
    return test_loaders, data_config


def onnx(args, model, data_config, model_info):
    """
    Saving model as ONNX.
    :param args:
    :param model:
    :param data_config:
    :param model_info:
    :return:
    """
    assert (args.export_onnx.endswith('.onnx'))
    model_path = args.model_prefix
    _logger.info('Exporting model %s to ONNX' % model_path)
    model.load_state_dict(torch.load(model_path, map_location='cpu'))
    model = model.cpu()
    model.eval()

    os.makedirs(os.path.dirname(args.export_onnx), exist_ok=True)
    inputs = tuple(
        torch.ones(model_info['input_shapes'][k], dtype=torch.float32) for k in model_info['input_names'])
    torch.onnx.export(model, inputs, args.export_onnx,
                      input_names=model_info['input_names'],
                      output_names=model_info['output_names'],
                      dynamic_axes=model_info.get('dynamic_axes', None),
                      opset_version=13)
    _logger.info('ONNX model saved to %s', args.export_onnx)

    preprocessing_json = os.path.join(os.path.dirname(args.export_onnx), 'preprocess.json')
    data_config.export_json(preprocessing_json)
    _logger.info('Preprocessing parameters saved to %s', preprocessing_json)


def flops(model, model_info):
    """
    Count FLOPs and params.
    :param args:
    :param model:
    :param model_info:
    :return:
    """
    from utils.flops_counter import get_model_complexity_info
    import copy

    model = copy.deepcopy(model).cpu()
    model.eval()

    inputs = tuple(
        torch.ones(model_info['input_shapes'][k], dtype=torch.float32) for k in model_info['input_names'])

    macs, params = get_model_complexity_info(model, inputs, as_strings=True, print_per_layer_stat=True, verbose=True)
    _logger.info('{:<30}  {:<8}'.format('Computational complexity: ', macs))
    _logger.info('{:<30}  {:<8}'.format('Number of parameters: ', params))


def profile(args, model, model_info, device):
    """
    Profile.
    :param model:
    :param model_info:
    :return:
    """
    import copy
    from torch.profiler import profile, record_function, ProfilerActivity

    model = copy.deepcopy(model)
    model = model.to(device)
    model.eval()

    inputs = tuple(torch.ones((args.batch_size,) + model_info['input_shapes'][k][1:], dtype=torch.float32).to(device) for k in model_info['input_names'])
    for x in inputs:
        print(x.shape, x.device)

    def trace_handler(p):
        output = p.key_averages().table(sort_by="self_cuda_time_total", row_limit=50)
        print(output)
        p.export_chrome_trace("/tmp/trace_" + str(p.step_num) + ".json")

    with profile(
        activities=[ProfilerActivity.CPU, ProfilerActivity.CUDA],
        schedule=torch.profiler.schedule(
            wait=2,
            warmup=2,
            active=6,
            repeat=2),
        on_trace_ready=trace_handler
    ) as p:
        for idx in range(100):
            model(*inputs)
            p.step()


def optim(args, model, device):
    """
    Optimizer and scheduler.
    :param args:
    :param model:
    :return:
    """
    optimizer_options = {k: ast.literal_eval(v) for k, v in args.optimizer_option}
    _logger.info('Optimizer options: %s' % str(optimizer_options))
    if args.optimizer == 'ranger':
        from utils.nn.optimizer.ranger import Ranger
        opt = Ranger(model.parameters(), lr=args.start_lr, **optimizer_options)
    elif args.optimizer == 'adam':
        opt = torch.optim.Adam(model.parameters(), lr=args.start_lr, **optimizer_options)
    elif args.optimizer == 'adamW':
        opt = torch.optim.AdamW(model.parameters(), lr=args.start_lr, **optimizer_options)
    elif args.optimizer == 'radam':
        opt = torch.optim.RAdam(model.parameters(), lr=args.start_lr, **optimizer_options)

    # load previous training and resume if `--load-epoch` is set
    if args.load_epoch is not None:
        _logger.info('Resume training from epoch %d' % args.load_epoch)
        model_state = torch.load(args.model_prefix + '_epoch-%d_state.pt' % args.load_epoch, map_location=device)
        model.load_state_dict(model_state)
        opt_state = torch.load(args.model_prefix + '_epoch-%d_optimizer.pt' % args.load_epoch, map_location=device)
        opt.load_state_dict(opt_state)

    scheduler = None
    if args.lr_finder is None:
        if args.lr_scheduler == 'steps':
            lr_step = round(args.num_epochs / 3)
            scheduler = torch.optim.lr_scheduler.MultiStepLR(
                opt, milestones=[lr_step, 2 * lr_step], gamma=0.1,
                last_epoch=-1 if args.load_epoch is None else args.load_epoch)
        elif args.lr_scheduler == 'flat+decay':
            lr_decay_epochs = max(1, int(args.num_epochs * 0.3))
            lr_decay_rate = 0.01 ** (1. / lr_decay_epochs)
            scheduler = torch.optim.lr_scheduler.MultiStepLR(opt, milestones=list(
                range(args.num_epochs - lr_decay_epochs, args.num_epochs)), gamma=lr_decay_rate,
                last_epoch=-1 if args.load_epoch is None else args.load_epoch)
        elif args.lr_scheduler == 'flat+linear' or args.lr_scheduler == 'flat+cos':
            total_steps = args.num_epochs * args.steps_per_epoch
            warmup_steps = args.warmup_steps
            flat_steps = total_steps * 0.7 - 1
            min_factor = 0.001

            def lr_fn(step_num):
                if step_num > total_steps:
                    raise ValueError(
                        "Tried to step {} times. The specified number of total steps is {}".format(
                            step_num + 1, total_steps))
                if step_num < warmup_steps:
                    return 1. * step_num / warmup_steps
                if step_num <= flat_steps:
                    return 1.0
                pct = (step_num - flat_steps) / (total_steps - flat_steps)
                if args.lr_scheduler == 'flat+linear':
                    return max(min_factor, 1 - pct)
                else:
                    return max(min_factor, 0.5 * (math.cos(math.pi * pct) + 1))

            scheduler = torch.optim.lr_scheduler.LambdaLR(
                opt, lr_fn, last_epoch=-1 if args.load_epoch is None else args.load_epoch * args.steps_per_epoch)
            scheduler._update_per_step = True  # mark it to update the lr every step, instead of every epoch
        elif args.lr_scheduler == 'one-cycle':
            scheduler = torch.optim.lr_scheduler.OneCycleLR(
                opt, max_lr=args.start_lr, epochs=args.num_epochs, steps_per_epoch=args.steps_per_epoch, pct_start=0.3,
                anneal_strategy='cos', div_factor=25.0, last_epoch=-1 if args.load_epoch is None else args.load_epoch)
            scheduler._update_per_step = True  # mark it to update the lr every step, instead of every epoch
    return opt, scheduler


def model_setup(args, data_config):
    """
    Loads the model
    :param args:
    :param data_config:
    :return: model, model_info, network_module, network_options
    """
    network_module = import_module(args.network_config.replace('.py', '').replace('/', '.'))
    network_options = {k: ast.literal_eval(v) for k, v in args.network_option}
    _logger.info('Network options: %s' % str(network_options))
    if args.export_onnx:
        network_options['for_inference'] = True
    if args.use_amp:
        network_options['use_amp'] = True
    model, model_info = network_module.get_model(data_config, **network_options)
    # _logger.info(model)
    flops(model, model_info)
    return model, model_info, network_module, network_options


def iotest(args, data_loader):
    """
    Io test
    :param args:
    :param data_loader:
    :return:
    """
    from tqdm.auto import tqdm
    from collections import defaultdict
    from utils.data.tools import _concat
    _logger.info('Start running IO test')
    monitor_info = defaultdict(list)

    for X, y, Z in tqdm(data_loader):
        for k, v in Z.items():
            monitor_info[k].append(v.cpu().numpy())
    monitor_info = {k: _concat(v) for k, v in monitor_info.items()}
    if monitor_info:
        monitor_output_path = 'weaver_monitor_info.pkl'
        import pickle
        with open(monitor_output_path, 'wb') as f:
            pickle.dump(monitor_info, f)
        _logger.info('Monitor info written to %s' % monitor_output_path)


def save_root(args, output_path, data_config, scores, labels, observers):
    """
    Saves as .root
    :param data_config:
    :param scores:
    :param labels
    :param observers
    :return:
    """
    from utils.data.fileio import _write_root
    output = {}
    if args.regression_mode:
        output[data_config.label_names[0]] = labels[data_config.label_names[0]]
        output['output'] = scores
    else:
        for idx, label_name in enumerate(data_config.label_value):
            output[label_name] = (labels[data_config.label_names[0]] == idx)
            output['score_' + label_name] = scores[:, idx]
    for k, v in labels.items():
        if k == data_config.label_names[0]:
            continue
        if v.ndim > 1:
            _logger.warning('Ignoring %s, not a 1d array.', k)
            continue
        output[k] = v
    for k, v in observers.items():
        if v.ndim > 1:
            _logger.warning('Ignoring %s, not a 1d array.', k)
            continue
        output[k] = v
    _write_root(output_path, output)


def save_awk(args, output_path, scores, labels, observers):
    """
    Saves as .awkd
    :param scores:
    :param labels:
    :param observers:
    :return:
    """
    from utils.data.tools import awkward
    output = {'scores': scores}
    output.update(labels)
    output.update(observers)

    name_remap = {}
    arraynames = list(output)
    for i in range(len(arraynames)):
        for j in range(i + 1, len(arraynames)):
            if arraynames[i].startswith(arraynames[j]):
                name_remap[arraynames[j]] = '%s_%d' % (arraynames[j], len(name_remap))
            if arraynames[j].startswith(arraynames[i]):
                name_remap[arraynames[i]] = '%s_%d' % (arraynames[i], len(name_remap))
    _logger.info('Renamed the following variables in the output file: %s', str(name_remap))
    output = {name_remap[k] if k in name_remap else k: v for k, v in output.items()}

    awkward.save(output_path, output, mode='w')


def main(args):
    _logger.info('args:\n - %s', '\n - '.join(str(it) for it in args.__dict__.items()))

    if args.file_fraction < 1:
        _logger.warning('Use of `file-fraction` is not recommended in general -- prefer using `data-fraction` instead.')

    # classification/regression mode
    if args.regression_mode:
        _logger.info('Running in regression mode')
        from utils.nn.tools import train_regression as train
        from utils.nn.tools import evaluate_regression as evaluate
    else:
        _logger.info('Running in classification mode')
        from utils.nn.tools import train_classification as train
        from utils.nn.tools import evaluate_classification as evaluate

    # training/testing mode
    training_mode = not args.predict

    # device
    if args.gpus:
        gpus = [int(i) for i in args.gpus.split(',')]
        dev = torch.device(gpus[0])
    else:
        gpus = None
        dev = torch.device('cpu')

    # load data
    if training_mode:
        train_loader, val_loader, data_config, train_input_names, train_label_names = train_load(args)
    else:
        test_loaders, data_config = test_load(args)

    if args.io_test:
        data_loader = train_loader if training_mode else list(test_loaders.values())[0]()
        iotest(args, data_loader)
        return

    model, model_info, network_module, network_options = model_setup(args, data_config)

    if args.print:
        return

    if args.profile:
        profile(args, model, model_info, device=dev)
        return

    # export to ONNX
    if args.export_onnx:
        onnx(args, model, data_config, model_info)
        return

    if args.tensorboard:
        from utils.nn.tools import TensorboardHelper
        tb = TensorboardHelper(tb_comment=args.tensorboard, tb_custom_fn=args.tensorboard_custom_fn)
    else:
        tb = None

    # note: we should always save/load the state_dict of the original model, not the one wrapped by nn.DataParallel
    # so we do not convert it to nn.DataParallel now
    orig_model = model

    if training_mode:
        model = orig_model.to(dev)
        # loss function
        try:
            loss_func = network_module.get_loss(data_config, **network_options)
            _logger.info('Using loss function %s with options %s' % (loss_func, network_options))
        except AttributeError:
            loss_func = torch.nn.CrossEntropyLoss()
            _logger.warning('Loss function not defined in %s. Will use `torch.nn.CrossEntropyLoss()` by default.',
                            args.network_config)

        # optimizer & learning rate
        opt, scheduler = optim(args, model, dev)

        # multi-gpu
        if gpus is not None and len(gpus) > 1:
            # model becomes `torch.nn.DataParallel` w/ model.module being the original `torch.nn.Module`
            model = torch.nn.DataParallel(model, device_ids=gpus)
        model = model.to(dev)

        # lr finder: keep it after all other setups
        if args.lr_finder is not None:
            start_lr, end_lr, num_iter = args.lr_finder.replace(' ', '').split(',')
            from utils.lr_finder import LRFinder
            lr_finder = LRFinder(model, opt, loss_func, device=dev, input_names=train_input_names,
                                 label_names=train_label_names)
            lr_finder.range_test(train_loader, start_lr=float(start_lr), end_lr=float(end_lr), num_iter=int(num_iter))
            lr_finder.plot(output='lr_finder.png')  # to inspect the loss-learning rate graph
            return

        # training loop
        training_losses = []
        validation_losses = []

        best_valid_metric = np.inf if args.regression_mode else 0
        grad_scaler = torch.cuda.amp.GradScaler() if args.use_amp else None
        for epoch in range(args.num_epochs):
            if args.load_epoch is not None:
                if epoch <= args.load_epoch:
                    continue
            print('-' * 50)
            _logger.info('Epoch #%d training' % epoch)
<<<<<<< HEAD
            training_losses.append(train(model, loss_func, opt, scheduler, train_loader, dev, epoch, steps_per_epoch=args.steps_per_epoch, grad_scaler=scaler, tb_helper=tb))
=======
            train(model, loss_func, opt, scheduler, train_loader, dev, epoch,
                  steps_per_epoch=args.steps_per_epoch, grad_scaler=grad_scaler, tb_helper=tb)
>>>>>>> 760d9bac
            if args.model_prefix:
                dirname = os.path.dirname(args.model_prefix)
                if dirname and not os.path.exists(dirname):
                    os.makedirs(dirname)
                state_dict = model.module.state_dict() if isinstance(model, torch.nn.DataParallel) else model.state_dict()
                torch.save(state_dict, args.model_prefix + '_epoch-%d_state.pt' % epoch)
                torch.save(opt.state_dict(), args.model_prefix + '_epoch-%d_optimizer.pt' % epoch)

            _logger.info('Epoch #%d validating' % epoch)

            valid_metric, valid_loss = evaluate(model, val_loader, dev, epoch, loss_func=loss_func,
                                                steps_per_epoch=None if args.steps_per_epoch is None else
                                                round(args.steps_per_epoch * (1 - args.train_val_split) / args.train_val_split),
                                                tb_helper=tb)
            validation_losses.append(valid_loss)

            is_best_epoch = (
                valid_metric < best_valid_metric) if args.regression_mode else(
                valid_metric > best_valid_metric)
            if is_best_epoch:
                best_valid_metric = valid_metric
                if args.model_prefix:
                    shutil.copy2(args.model_prefix + '_epoch-%d_state.pt' %
                                 epoch, args.model_prefix + '_best_epoch_state.pt')
                    torch.save(model, args.model_prefix + '_best_epoch_full.pt')
            _logger.info('Epoch #%d: Current validation metric: %.5f (best: %.5f)' %
                         (epoch, valid_metric, best_valid_metric), color='bold')

            np.savetxt(args.model_prefix + "_training_losses.txt", training_losses)
            np.savetxt(args.model_prefix + "_validation_losses.txt", validation_losses)


    if args.data_test:
        if training_mode:
            del train_loader, val_loader
            test_loaders, data_config = test_load(args)

        if not args.model_prefix.endswith('.onnx'):
            model = orig_model.to(dev)
            model_path = args.model_prefix if args.model_prefix.endswith(
                '.pt') else args.model_prefix + '_best_epoch_state.pt'
            _logger.info('Loading model %s for eval' % model_path)
            model.load_state_dict(torch.load(model_path, map_location=dev))
            if gpus is not None and len(gpus) > 1:
                #print('multi-gpu predict ',gpus)
                model = torch.nn.DataParallel(model, device_ids=gpus)
            model = model.to(dev)

        for name, get_test_loader in test_loaders.items():
            test_loader = get_test_loader()
            # run prediction
            if args.model_prefix.endswith('.onnx'):
                _logger.info('Loading model %s for eval' % args.model_prefix)
                from utils.nn.tools import evaluate_onnx
                test_metric, scores, labels, observers = evaluate_onnx(args.model_prefix, test_loader)
            else:
                test_metric, scores, labels, observers = evaluate(model, test_loader, dev, epoch=None, for_training=False, tb_helper=tb)
            _logger.info('Test metric %.5f' % test_metric, color='bold')
            del test_loader

            if args.predict_output:
                if '/' not in args.predict_output:
                    args.predict_output = os.path.join(
                        os.path.dirname(args.model_prefix),
                        'predict_output', args.predict_output)
                os.makedirs(os.path.dirname(args.predict_output), exist_ok=True)
                if name == '':
                    output_path = args.predict_output
                else:
                    base, ext = os.path.splitext(args.predict_output)
                    output_path = base + '_' + name + ext
                if output_path.endswith('.root'):
                    save_root(args, output_path, data_config, scores, labels, observers)
                else:
                    save_awk(args, output_path, scores, labels, observers)
                _logger.info('Written output to %s' % output_path, color='bold')


if __name__ == '__main__':
    args = parser.parse_args()

    if args.samples_per_epoch is not None:
        if args.steps_per_epoch is None:
            args.steps_per_epoch = args.samples_per_epoch // args.batch_size
        else:
            raise RuntimeError('Please use either `--steps-per-epoch` or `--samples-per-epoch`, but not both!')

    if args.samples_per_epoch_val is not None:
        if args.steps_per_epoch_val is None:
            args.steps_per_epoch_val = args.samples_per_epoch_val // args.batch_size
        else:
            raise RuntimeError('Please use either `--steps-per-epoch-val` or `--samples-per-epoch-val`, but not both!')

    if args.steps_per_epoch_val is None and args.steps_per_epoch is not None:
        args.steps_per_epoch_val = round(args.steps_per_epoch * (1 - args.train_val_split) / args.train_val_split)
    if args.steps_per_epoch_val is not None and args.steps_per_epoch_val < 0:
        args.steps_per_epoch_val = None

    if '{auto}' in args.model_prefix or '{auto}' in args.log:
        import hashlib
        import time
        model_name = time.strftime('%Y%m%d-%H%M%S') + "_" + os.path.basename(args.network_config).replace('.py', '')
        if len(args.network_option):
            model_name = model_name + "_" + hashlib.md5(str(args.network_option).encode('utf-8')).hexdigest()
        model_name += '_{optim}_lr{lr}_batch{batch}'.format(lr=args.start_lr,
                                                            optim=args.optimizer, batch=args.batch_size)
        args._auto_model_name = model_name
        args.model_prefix = args.model_prefix.replace('{auto}', model_name)
        args.log = args.log.replace('{auto}', model_name)
        print('Using auto-generated model prefix %s' % args.model_prefix)

    _configLogger('weaver', filename=args.log)
    main(args)<|MERGE_RESOLUTION|>--- conflicted
+++ resolved
@@ -624,12 +624,7 @@
                     continue
             print('-' * 50)
             _logger.info('Epoch #%d training' % epoch)
-<<<<<<< HEAD
-            training_losses.append(train(model, loss_func, opt, scheduler, train_loader, dev, epoch, steps_per_epoch=args.steps_per_epoch, grad_scaler=scaler, tb_helper=tb))
-=======
-            train(model, loss_func, opt, scheduler, train_loader, dev, epoch,
-                  steps_per_epoch=args.steps_per_epoch, grad_scaler=grad_scaler, tb_helper=tb)
->>>>>>> 760d9bac
+            training_losses.append(train(model, loss_func, opt, scheduler, train_loader, dev, epoch, steps_per_epoch=args.steps_per_epoch, grad_scaler=grad_scaler, tb_helper=tb))
             if args.model_prefix:
                 dirname = os.path.dirname(args.model_prefix)
                 if dirname and not os.path.exists(dirname):
