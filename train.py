--- conflicted
+++ resolved
@@ -327,19 +327,7 @@
     if training_mode:
         train_loader, val_loader, data_config, train_input_names, train_label_names = train_load(args)
     else:
-<<<<<<< HEAD
-        filelist = sorted(sum([glob.glob(f) for f in args.data_test], []))
-        num_workers = min(args.num_workers, len(filelist))
-        test_data = SimpleIterDataset(filelist, args.data_config, for_training=False,
-                                      load_range_and_fraction=((0, 1), args.data_fraction),
-                                      fetch_by_files=True, fetch_step=1)
-        test_loader = DataLoader(test_data, num_workers=num_workers, batch_size=args.batch_size, drop_last=False, pin_memory=True)
-        data_config = test_data.config
-        #print('test loader done ')
-        #print(data_config)
-=======
         test_loader, data_config = test_load(args)
->>>>>>> 295ed7ce
 
     if args.io_test:
         data_loader = train_loader if training_mode else test_loader
@@ -385,7 +373,6 @@
             opt_state = torch.load(args.model_prefix + '_epoch-%d_optimizer.pt' % args.load_epoch, map_location=dev)
             opt.load_state_dict(opt_state)
 
-<<<<<<< HEAD
             t_acc_vals_validation = np.load('%s_history/acc_vals_validation.npy'%(args.model_prefix))
             t_loss_vals_training = np.load('%s_history/loss_vals_training.npy'%(args.model_prefix))
             t_loss_std_training = np.load('%s_history/loss_std_training.npy'%(args.model_prefix))
@@ -398,10 +385,7 @@
             for i,k in enumerate(t_loss_vals_validation): loss_vals_validation[i] = k
             for i,k in enumerate(t_loss_std_validation): loss_std_validation[i] = k
 
-        # mutli-gpu
-=======
         # multi-gpu
->>>>>>> 295ed7ce
         if gpus is not None and len(gpus) > 1:
             model = torch.nn.DataParallel(model,
                                           device_ids=gpus)  # model becomes `torch.nn.DataParallel` w/ model.module being the orignal `torch.nn.Module`
