--- conflicted
+++ resolved
@@ -614,12 +614,7 @@
                     continue
             print('-' * 50)
             _logger.info('Epoch #%d training' % epoch)
-<<<<<<< HEAD
-            train(model, loss_func, opt, scheduler, train_loader, dev, epoch,
-                  steps_per_epoch=args.steps_per_epoch, grad_scaler=scaler, tb_helper=tb)
-=======
-            training_losses.append(train(model, loss_func, opt, scheduler, train_loader, dev, steps_per_epoch=args.steps_per_epoch, grad_scaler=scaler))
->>>>>>> f3ba1b78
+            training_losses.append(train(model, loss_func, opt, scheduler, train_loader, dev, epoch, steps_per_epoch=args.steps_per_epoch, grad_scaler=scaler, tb_helper=tb))
             if args.model_prefix:
                 dirname = os.path.dirname(args.model_prefix)
                 if dirname and not os.path.exists(dirname):
@@ -629,16 +624,13 @@
                 torch.save(opt.state_dict(), args.model_prefix + '_epoch-%d_optimizer.pt' % epoch)
 
             _logger.info('Epoch #%d validating' % epoch)
-<<<<<<< HEAD
-            valid_metric = evaluate(model, val_loader, dev, epoch, loss_func=loss_func,
-                                    steps_per_epoch=args.steps_per_epoch_val, tb_helper=tb)
-=======
-            valid_metric, valid_loss = evaluate(model, val_loader, dev, loss_func=loss_func,
-                                    steps_per_epoch=None if args.steps_per_epoch is None else
-                                    round(args.steps_per_epoch * (1 - args.train_val_split) / args.train_val_split))
+
+            valid_metric, valid_loss = evaluate(model, val_loader, dev, epoch, loss_func=loss_func,
+                                                steps_per_epoch=None if args.steps_per_epoch is None else
+                                                round(args.steps_per_epoch * (1 - args.train_val_split) / args.train_val_split),
+                                                tb_helper=tb)
             validation_losses.append(valid_loss)
 
->>>>>>> f3ba1b78
             is_best_epoch = (
                 valid_metric < best_valid_metric) if args.regression_mode else(
                 valid_metric > best_valid_metric)
