--- conflicted
+++ resolved
@@ -192,7 +192,6 @@
                 del self.var_funcs[k]
 
         if print_info:
-<<<<<<< HEAD
             def _log(msg, *args, **kwargs):
                 _logger.info(msg, *args, color='lightgray', **kwargs)
             _log('preprocess config: %s', str(self.preprocess))
@@ -212,42 +211,6 @@
                 else:
                     for k in ['reweight_method', 'reweight_branches', 'reweight_bins', 'reweight_classes', 'class_weights', 'reweight_threshold', 'reweight_discard_under_overflow']:
                         _log('%s: %s' % (k, getattr(self, k)))
-=======
-            _logger.info("preprocess config: %s", str(self.preprocess))
-            _logger.info("selection: %s", str(self.selection))
-            _logger.info("test_time_selection: %s", str(self.test_time_selection))
-            _logger.info(
-                "var_funcs:\n - %s", "\n - ".join(str(it) for it in self.var_funcs.items())
-            )
-            _logger.info("input_names: %s", str(self.input_names))
-            _logger.info(
-                "input_dicts:\n - %s", "\n - ".join(str(it) for it in self.input_dicts.items())
-            )
-            _logger.info(
-                "input_shapes:\n - %s", "\n - ".join(str(it) for it in self.input_shapes.items())
-            )
-            _logger.info(
-                "preprocess_params:\n - %s",
-                "\n - ".join(str(it) for it in self.preprocess_params.items()),
-            )
-            _logger.info("label_names: %s", str(self.label_names))
-            _logger.info("observer_names: %s", str(self.observer_names))
-            _logger.info("monitor_variables: %s", str(self.monitor_variables))
-            if opts["weights"] is not None:
-                if self.use_precomputed_weights:
-                    _logger.info("weight: %s" % self.var_funcs[self.weight_name])
-                else:
-                    for k in [
-                        "reweight_method",
-                        "reweight_branches",
-                        "reweight_bins",
-                        "reweight_classes",
-                        "class_weights",
-                        "reweight_threshold",
-                        "reweight_discard_under_overflow",
-                    ]:
-                        _logger.info("%s: %s" % (k, getattr(self, k)))
->>>>>>> f3d91efb
 
         # parse config
         self.keep_branches = set()
