import numpy as np
import tqdm
import time
import torch

from collections import defaultdict, Counter
from .metrics import evaluate_metrics
from ..data.tools import awkward, _concat
from ..logger import _logger


def _flatten_label(label, mask=None):
    if label.ndim > 1:
        label = label.view(-1)
        if mask is not None:
            label = label[mask.view(-1)]
    # print('label', label.shape, label)
    return label


def _flatten_preds(preds, mask=None, label_axis=1):
    if preds.ndim > 2:
        # assuming axis=1 corresponds to the classes
        preds = preds.transpose(label_axis, -1).contiguous()
        preds = preds.view((-1, preds.shape[-1]))
        if mask is not None:
            preds = preds[mask.view(-1)]
    # print('preds', preds.shape, preds)
    return preds


def train_classification(
    model,
    loss_func,
    opt,
    scheduler,
    train_loader,
    dev,
    epoch,
    steps_per_epoch=None,
    grad_scaler=None,
    tb_helper=None,
):
    model.train()

    data_config = train_loader.dataset.config

    label_counter = Counter()
    total_loss = 0
    num_batches = 0
    total_correct = 0
    count = 0
    start_time = time.time()

    with tqdm.tqdm(train_loader) as tq:
        for X, y, _ in tq:
            inputs = [X[k].to(dev) for k in data_config.input_names]
            label = y[data_config.label_names[0]].long()

            try:
                label_mask = y[data_config.label_names[0] + "_mask"].bool()
            except KeyError:
                label_mask = None

            label = _flatten_label(label, label_mask)
            num_examples = label.shape[0]
            label_counter.update(label.cpu().numpy())
            label = label.to(dev)

            opt.zero_grad()
<<<<<<< HEAD
            with torch.cuda.amp.autocast(enabled=grad_scaler is not None):
                model_output = model(*inputs)
                logits = _flatten_preds(model_output, label_mask)
                loss = loss_func(logits, label)
=======
            model_output = model(*inputs)
            # print(model_output)

            logits = _flatten_preds(model_output, label_mask)
            loss = loss_func(logits, label)
>>>>>>> f3d91efb
            if grad_scaler is None:
                loss.backward()
                opt.step()
            else:
                grad_scaler.scale(loss).backward()
                grad_scaler.step(opt)
                grad_scaler.update()

            if scheduler and getattr(scheduler, "_update_per_step", False):
                scheduler.step()

            _, preds = logits.max(1)
            loss = loss.item()

            num_batches += 1
            count += num_examples
            correct = (preds == label).sum().item()
            total_loss += loss
            total_correct += correct

            tq.set_postfix(
                {
                    "lr": "%.2e" % scheduler.get_last_lr()[0] if scheduler else opt.defaults["lr"],
                    "Loss": "%.5f" % loss,
                    "AvgLoss": "%.5f" % (total_loss / num_batches),
                    "Acc": "%.5f" % (correct / num_examples),
                    "AvgAcc": "%.5f" % (total_correct / count),
                }
            )

            if tb_helper:
                tb_helper.write_scalars(
                    [
                        ("Loss/train", loss, tb_helper.batch_train_count + num_batches),
                        (
                            "Acc/train",
                            correct / num_examples,
                            tb_helper.batch_train_count + num_batches,
                        ),
                    ]
                )
                if tb_helper.custom_fn:
                    with torch.no_grad():
                        tb_helper.custom_fn(
                            model_output=model_output,
                            model=model,
                            epoch=epoch,
                            i_batch=num_batches,
                            mode="train",
                        )

            if steps_per_epoch is not None and num_batches >= steps_per_epoch:
                break

    time_diff = time.time() - start_time
    _logger.info(
        "Processed %d entries in total (avg. speed %.1f entries/s)" % (count, count / time_diff)
    )
    _logger.info(
        "Train AvgLoss: %.5f, AvgAcc: %.5f" % (total_loss / num_batches, total_correct / count)
    )
    _logger.info("Train class distribution: \n    %s", str(sorted(label_counter.items())))
    _logger.info("Training Loss: %.5f \n", total_loss / num_batches)

    if tb_helper:
        tb_helper.write_scalars(
            [
                ("Loss/train (epoch)", total_loss / num_batches, epoch),
                ("Acc/train (epoch)", total_correct / count, epoch),
            ]
        )
        if tb_helper.custom_fn:
            with torch.no_grad():
                tb_helper.custom_fn(
                    model_output=model_output, model=model, epoch=epoch, i_batch=-1, mode="train"
                )
        # update the batch state
        tb_helper.batch_train_count += num_batches

    if scheduler and not getattr(scheduler, "_update_per_step", False):
        scheduler.step()

    return total_loss / num_batches


def evaluate_classification(
    model,
    test_loader,
    dev,
    epoch,
    for_training=True,
    loss_func=None,
    steps_per_epoch=None,
    eval_metrics=["roc_auc_score", "roc_auc_score_matrix", "confusion_matrix"],
    tb_helper=None,
):
    model.eval()

    data_config = test_loader.dataset.config

    label_counter = Counter()
    total_loss = 0
    num_batches = 0
    total_correct = 0
    entry_count = 0
    count = 0
    scores = []
    labels = defaultdict(list)
    labels_counts = []
    observers = defaultdict(list)
    start_time = time.time()
    with torch.no_grad():
        with tqdm.tqdm(test_loader) as tq:
            for X, y, Z in tq:
                inputs = [X[k].to(dev) for k in data_config.input_names]
                label = y[data_config.label_names[0]].long()
                entry_count += label.shape[0]
                try:
                    label_mask = y[data_config.label_names[0] + "_mask"].bool()
                except KeyError:
                    label_mask = None
                if not for_training and label_mask is not None:
                    labels_counts.append(np.squeeze(label_mask.numpy().sum(axis=-1)))
                label = _flatten_label(label, label_mask)
                num_examples = label.shape[0]
                label_counter.update(label.cpu().numpy())
                label = label.to(dev)
                model_output = model(*inputs)
                logits = _flatten_preds(model_output, label_mask).float()

                scores.append(torch.softmax(logits, dim=1).detach().cpu().numpy())
                for k, v in y.items():
                    labels[k].append(_flatten_label(v, label_mask).cpu().numpy())
                if not for_training:
                    for k, v in Z.items():
                        observers[k].append(v.cpu().numpy())

                _, preds = logits.max(1)
                loss = 0 if loss_func is None else loss_func(logits, label).item()

                num_batches += 1
                count += num_examples
                correct = (preds == label).sum().item()
                total_loss += loss * num_examples
                total_correct += correct

                tq.set_postfix(
                    {
                        "Loss": "%.5f" % loss,
                        "AvgLoss": "%.5f" % (total_loss / count),
                        "Acc": "%.5f" % (correct / num_examples),
                        "AvgAcc": "%.5f" % (total_correct / count),
                    }
                )

                if tb_helper:
                    if tb_helper.custom_fn:
                        with torch.no_grad():
                            tb_helper.custom_fn(
                                model_output=model_output,
                                model=model,
                                epoch=epoch,
                                i_batch=num_batches,
                                mode="eval" if for_training else "test",
                            )

                if steps_per_epoch is not None and num_batches >= steps_per_epoch:
                    break

    time_diff = time.time() - start_time
    _logger.info(
        "Processed %d entries in total (avg. speed %.1f entries/s)" % (count, count / time_diff)
    )
    _logger.info("Evaluation class distribution: \n    %s", str(sorted(label_counter.items())))
    _logger.info("Evaluation Loss: %.5f \n", total_loss / count)

    if tb_helper:
        tb_mode = "eval" if for_training else "test"
        tb_helper.write_scalars(
            [
                ("Loss/%s (epoch)" % tb_mode, total_loss / count, epoch),
                ("Acc/%s (epoch)" % tb_mode, total_correct / count, epoch),
            ]
        )
        if tb_helper.custom_fn:
            with torch.no_grad():
                tb_helper.custom_fn(
                    model_output=model_output, model=model, epoch=epoch, i_batch=-1, mode=tb_mode
                )

    scores = np.concatenate(scores)
    labels = {k: _concat(v) for k, v in labels.items()}
    metric_results = evaluate_metrics(
        labels[data_config.label_names[0]], scores, eval_metrics=eval_metrics
    )
    _logger.info(
        "Evaluation metrics: \n%s",
        "\n".join(["    - %s: \n%s" % (k, str(v)) for k, v in metric_results.items()]),
    )

    if for_training:
        return total_correct / count, total_loss / count
    else:
        # convert 2D labels/scores
        if len(scores) != entry_count:
            if len(labels_counts):
                labels_counts = np.concatenate(labels_counts)
                scores = awkward.JaggedArray.fromcounts(labels_counts, scores)
                for k, v in labels.items():
                    labels[k] = awkward.JaggedArray.fromcounts(labels_counts, v)
            else:
                assert count % entry_count == 0
                scores = scores.reshape((entry_count, int(count / entry_count), -1)).transpose(
                    (1, 2)
                )
                for k, v in labels.items():
                    labels[k] = v.reshape((entry_count, -1))
        observers = {k: _concat(v) for k, v in observers.items()}
        return total_correct / count, scores, labels, observers


def evaluate_onnx(
    model_path,
    test_loader,
    eval_metrics=["roc_auc_score", "roc_auc_score_matrix", "confusion_matrix"],
):
    import onnxruntime

    sess = onnxruntime.InferenceSession(model_path)

    data_config = test_loader.dataset.config

    label_counter = Counter()
    total_correct = 0
    count = 0
    scores = []
    labels = defaultdict(list)
    observers = defaultdict(list)
    start_time = time.time()
    with tqdm.tqdm(test_loader) as tq:
        for X, y, Z in tq:
            inputs = {k: v.cpu().numpy() for k, v in X.items()}
            label = y[data_config.label_names[0]].cpu().numpy()
            num_examples = label.shape[0]
            label_counter.update(label)
            score = sess.run([], inputs)[0]
            preds = score.argmax(1)

            scores.append(score)
            for k, v in y.items():
                labels[k].append(v.cpu().numpy())
            for k, v in Z.items():
                observers[k].append(v.cpu().numpy())

            correct = (preds == label).sum()
            total_correct += correct
            count += num_examples

            tq.set_postfix(
                {
                    "Acc": "%.5f" % (correct / num_examples),
                    "AvgAcc": "%.5f" % (total_correct / count),
                }
            )

    time_diff = time.time() - start_time
    _logger.info(
        "Processed %d entries in total (avg. speed %.1f entries/s)" % (count, count / time_diff)
    )
    _logger.info("Evaluation class distribution: \n    %s", str(sorted(label_counter.items())))

    scores = np.concatenate(scores)
    labels = {k: _concat(v) for k, v in labels.items()}
    metric_results = evaluate_metrics(
        labels[data_config.label_names[0]], scores, eval_metrics=eval_metrics
    )
    _logger.info(
        "Evaluation metrics: \n%s",
        "\n".join(["    - %s: \n%s" % (k, str(v)) for k, v in metric_results.items()]),
    )
    observers = {k: _concat(v) for k, v in observers.items()}
    return total_correct / count, scores, labels, observers


def train_regression(
    model,
    loss_func,
    opt,
    scheduler,
    train_loader,
    dev,
    epoch,
    steps_per_epoch=None,
    grad_scaler=None,
    tb_helper=None,
):
    model.train()

    data_config = train_loader.dataset.config

    total_loss = 0
    num_batches = 0
    sum_abs_err = 0
    sum_sqr_err = 0
    count = 0
    start_time = time.time()
    with tqdm.tqdm(train_loader) as tq:
        for X, y, _ in tq:
            inputs = [X[k].to(dev) for k in data_config.input_names]
            label = y[data_config.label_names[0]].float()
            num_examples = label.shape[0]
            label = label.to(dev)
            opt.zero_grad()
            with torch.cuda.amp.autocast(enabled=grad_scaler is not None):
                model_output = model(*inputs)
                preds = model_output.squeeze()
                loss = loss_func(preds, label)
            if grad_scaler is None:
                loss.backward()
                opt.step()
            else:
                grad_scaler.scale(loss).backward()
                grad_scaler.step(opt)
                grad_scaler.update()

            if scheduler and getattr(scheduler, "_update_per_step", False):
                scheduler.step()

            loss = loss.item()

            num_batches += 1
            count += num_examples
            total_loss += loss
            e = preds - label
            abs_err = e.abs().sum().item()
            sum_abs_err += abs_err
            sqr_err = e.square().sum().item()
            sum_sqr_err += sqr_err

            tq.set_postfix(
                {
                    "lr": "%.2e" % scheduler.get_last_lr()[0] if scheduler else opt.defaults["lr"],
                    "Loss": "%.5f" % loss,
                    "AvgLoss": "%.5f" % (total_loss / num_batches),
                    "MSE": "%.5f" % (sqr_err / num_examples),
                    "AvgMSE": "%.5f" % (sum_sqr_err / count),
                    "MAE": "%.5f" % (abs_err / num_examples),
                    "AvgMAE": "%.5f" % (sum_abs_err / count),
                }
            )

            if tb_helper:
                tb_helper.write_scalars(
                    [
                        ("Loss/train", loss, tb_helper.batch_train_count + num_batches),
                        (
                            "MSE/train",
                            sqr_err / num_examples,
                            tb_helper.batch_train_count + num_batches,
                        ),
                        (
                            "MAE/train",
                            abs_err / num_examples,
                            tb_helper.batch_train_count + num_batches,
                        ),
                    ]
                )
                if tb_helper.custom_fn:
                    with torch.no_grad():
                        tb_helper.custom_fn(
                            model_output=model_output,
                            model=model,
                            epoch=epoch,
                            i_batch=num_batches,
                            mode="train",
                        )

            if steps_per_epoch is not None and num_batches >= steps_per_epoch:
                break

    time_diff = time.time() - start_time
    _logger.info(
        "Processed %d entries in total (avg. speed %.1f entries/s)" % (count, count / time_diff)
    )
    _logger.info(
        "Train AvgLoss: %.5f, AvgMSE: %.5f, AvgMAE: %.5f"
        % (total_loss / num_batches, sum_sqr_err / count, sum_abs_err / count)
    )

    if tb_helper:
        tb_helper.write_scalars(
            [
                ("Loss/train (epoch)", total_loss / num_batches, epoch),
                ("MSE/train (epoch)", sum_sqr_err / count, epoch),
                ("MAE/train (epoch)", sum_abs_err / count, epoch),
            ]
        )
        if tb_helper.custom_fn:
            with torch.no_grad():
                tb_helper.custom_fn(
                    model_output=model_output, model=model, epoch=epoch, i_batch=-1, mode="train"
                )
        # update the batch state
        tb_helper.batch_train_count += num_batches

    if scheduler and not getattr(scheduler, "_update_per_step", False):
        scheduler.step()

    return total_loss / num_batches


def evaluate_regression(
    model,
    test_loader,
    dev,
    epoch,
    for_training=True,
    loss_func=None,
    steps_per_epoch=None,
    eval_metrics=[
        "mean_squared_error",
        "mean_absolute_error",
        "median_absolute_error",
        "mean_gamma_deviance",
    ],
    tb_helper=None,
):
    model.eval()

    data_config = test_loader.dataset.config

    total_loss = 0
    num_batches = 0
    sum_sqr_err = 0
    sum_abs_err = 0
    count = 0
    scores = []
    labels = defaultdict(list)
    observers = defaultdict(list)
    start_time = time.time()
    with torch.no_grad():
        with tqdm.tqdm(test_loader) as tq:
            for X, y, Z in tq:
                inputs = [X[k].to(dev) for k in data_config.input_names]
                label = y[data_config.label_names[0]].float()
                num_examples = label.shape[0]
                label = label.to(dev)
                model_output = model(*inputs)
                preds = model_output.squeeze().float()

                scores.append(preds.detach().cpu().numpy())
                for k, v in y.items():
                    labels[k].append(v.cpu().numpy())
                if not for_training:
                    for k, v in Z.items():
                        observers[k].append(v.cpu().numpy())

                loss = 0 if loss_func is None else loss_func(preds, label).item()

                num_batches += 1
                count += num_examples
                total_loss += loss * num_examples
                e = preds - label
                abs_err = e.abs().sum().item()
                sum_abs_err += abs_err
                sqr_err = e.square().sum().item()
                sum_sqr_err += sqr_err

                tq.set_postfix(
                    {
                        "Loss": "%.5f" % loss,
                        "AvgLoss": "%.5f" % (total_loss / count),
                        "MSE": "%.5f" % (sqr_err / num_examples),
                        "AvgMSE": "%.5f" % (sum_sqr_err / count),
                        "MAE": "%.5f" % (abs_err / num_examples),
                        "AvgMAE": "%.5f" % (sum_abs_err / count),
                    }
                )

                if tb_helper:
                    if tb_helper.custom_fn:
                        with torch.no_grad():
                            tb_helper.custom_fn(
                                model_output=model_output,
                                model=model,
                                epoch=epoch,
                                i_batch=num_batches,
                                mode="eval" if for_training else "test",
                            )

                if steps_per_epoch is not None and num_batches >= steps_per_epoch:
                    break

    time_diff = time.time() - start_time
    _logger.info(
        "Processed %d entries in total (avg. speed %.1f entries/s)" % (count, count / time_diff)
    )

    if tb_helper:
        tb_mode = "eval" if for_training else "test"
        tb_helper.write_scalars(
            [
                ("Loss/%s (epoch)" % tb_mode, total_loss / count, epoch),
                ("MSE/%s (epoch)" % tb_mode, sum_sqr_err / count, epoch),
                ("MAE/%s (epoch)" % tb_mode, sum_abs_err / count, epoch),
            ]
        )
        if tb_helper.custom_fn:
            with torch.no_grad():
                tb_helper.custom_fn(
                    model_output=model_output, model=model, epoch=epoch, i_batch=-1, mode=tb_mode
                )

    scores = np.concatenate(scores)
    labels = {k: _concat(v) for k, v in labels.items()}
    metric_results = evaluate_metrics(
        labels[data_config.label_names[0]], scores, eval_metrics=eval_metrics
    )
    _logger.info(
        "Evaluation metrics: \n%s",
        "\n".join(["    - %s: \n%s" % (k, str(v)) for k, v in metric_results.items()]),
    )

    if for_training:
        return total_loss / count, total_loss / count
    else:
        # convert 2D labels/scores
        observers = {k: _concat(v) for k, v in observers.items()}
        return total_loss / count, scores, labels, observers


class TensorboardHelper(object):
    def __init__(self, tb_comment, tb_custom_fn):
        self.tb_comment = tb_comment
        from torch.utils.tensorboard import SummaryWriter

        self.writer = SummaryWriter(comment=self.tb_comment)
        _logger.info("Create Tensorboard summary writer with comment %s" % self.tb_comment)

        # initiate the batch state
        self.batch_train_count = 0

        # load custom function
        self.custom_fn = tb_custom_fn
        if self.custom_fn is not None:
            from importlib import import_module
            from functools import partial

            self.custom_fn = import_module(self.custom_fn.replace(".py", "").replace("/", "."))
            self.custom_fn = partial(
                self.custom_fn.get_tensorboard_custom_fn, tb_writer=self.writer
            )

    def __del__(self):
        self.writer.close()

    def write_scalars(self, write_info):
        for tag, scalar_value, global_step in write_info:
            self.writer.add_scalar(tag, scalar_value, global_step)<|MERGE_RESOLUTION|>--- conflicted
+++ resolved
@@ -68,18 +68,12 @@
             label = label.to(dev)
 
             opt.zero_grad()
-<<<<<<< HEAD
-            with torch.cuda.amp.autocast(enabled=grad_scaler is not None):
-                model_output = model(*inputs)
-                logits = _flatten_preds(model_output, label_mask)
-                loss = loss_func(logits, label)
-=======
             model_output = model(*inputs)
             # print(model_output)
 
             logits = _flatten_preds(model_output, label_mask)
             loss = loss_func(logits, label)
->>>>>>> f3d91efb
+
             if grad_scaler is None:
                 loss.backward()
                 opt.step()
