--- conflicted
+++ resolved
@@ -90,19 +90,14 @@
     _logger.info('Processed %d entries in total (avg. speed %.1f entries/s)' % (count, count / time_diff))
     _logger.info('Train AvgLoss: %.5f, AvgAcc: %.5f' % (total_loss / num_batches, total_correct / count))
     _logger.info('Train class distribution: \n    %s', str(sorted(label_counter.items())))
-<<<<<<< HEAD
     _logger.info('Training Loss: %.5f \n', total_loss / num_batches)
     scheduler.step()
-
-def evaluate_classification(model, test_loader, dev, for_training=True, loss_func=None, eval_metrics=['roc_auc_score', 'roc_auc_score_matrix', 'confusion_matrix']):
-=======
     if scheduler and not getattr(scheduler, '_update_per_step', False):
         scheduler.step()
 
 
 def evaluate_classification(model, test_loader, dev, for_training=True, loss_func=None, steps_per_epoch=None,
                             eval_metrics=['roc_auc_score', 'roc_auc_score_matrix', 'confusion_matrix']):
->>>>>>> eae943dd
     model.eval()
 
     data_config = test_loader.dataset.config
