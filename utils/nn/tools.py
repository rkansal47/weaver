--- conflicted
+++ resolved
@@ -76,13 +76,10 @@
             logits = _flatten_preds(model_output, label_mask)
             loss = loss_func(logits, label)
 
-<<<<<<< HEAD
             if l1_lambda > 0:
                 l1_norm = sum(p.abs().sum() for p in model.parameters())
                 loss += l1_lambda * l1_norm
 
-=======
->>>>>>> 6342eb05
             if grad_scaler is None:
                 loss.backward()
                 opt.step()
