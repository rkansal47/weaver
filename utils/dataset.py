import os
import glob
import copy
import numpy as np
import math
import torch.utils.data

from itertools import chain
from concurrent.futures.thread import ThreadPoolExecutor
from .logger import _logger, warn_once
from .data.tools import _pad, _clip
from .data.fileio import _read_files
from .data.config import DataConfig, _md5
from .data.preprocess import _apply_selection, _build_new_variables, _clean_up, AutoStandardizer, WeightMaker


def _build_weights(table, data_config):
    if data_config.weight_name and not data_config.use_precomputed_weights:
        x_var, y_var = data_config.reweight_branches
        x_bins, y_bins = data_config.reweight_bins
        rwgt_sel = None
        if data_config.reweight_discard_under_overflow:
            rwgt_sel = (table[x_var] >= min(x_bins)) & (table[x_var] <= max(x_bins)) & \
                (table[y_var] >= min(y_bins)) & (table[y_var] <= max(y_bins))
        # init w/ wgt=0: events not belonging to any class in `reweight_classes` will get a weight of 0 at the end
        wgt = np.zeros(len(table[x_var]), dtype='float32')
        sum_evts = 0
        for label, hist in data_config.reweight_hists.items():
            pos = table[label] == 1
            if rwgt_sel is not None:
                pos &= rwgt_sel
            rwgt_x_vals = table[x_var][pos]
            rwgt_y_vals = table[y_var][pos]
            x_indices = np.clip(np.digitize(
                rwgt_x_vals, x_bins) - 1, a_min=0, a_max=len(x_bins) - 2)
            y_indices = np.clip(np.digitize(
                rwgt_y_vals, y_bins) - 1, a_min=0, a_max=len(y_bins) - 2)
            wgt[pos] = hist[x_indices, y_indices]
            sum_evts += pos.sum()
        if sum_evts != len(table[x_var]):
            warn_once(
                'Not all selected events used in the reweighting. '
                'Check consistency between `selection` and `reweight_classes` definition, or with the `reweight_vars` binnings '
                '(under- and overflow bins are discarded by default, unless `reweight_discard_under_overflow` is set to `False` in the `weights` section).',
            )
        table[data_config.weight_name] = wgt


def _finalize_inputs(table, data_config):
    for k, params in data_config.preprocess_params.items():
        if data_config._auto_standardization and params['center'] == 'auto':
            raise ValueError('No valid standardization params for %s' % k)
        if params['center'] is not None:
            table[k] = _clip((table[k] - params['center']) * params['scale'], params['min'], params['max'])
        if params['length'] is not None:
            table[k] = _pad(table[k], params['length'], params['pad_value'])
        # check for NaN
        if np.any(np.isnan(table[k])):
            _logger.warning(
                'Found NaN in %s, silently converting it to 0.', k)
            table[k] = np.nan_to_num(table[k])
    # stack variables for each input group
    for k, names in data_config.input_dicts.items():
        if len(names) == 1 and data_config.preprocess_params[names[0]]['length'] is None:
            table['_' + k] = table[names[0]]
        else:
            table['_' + k] = np.stack([table[n] for n in names], axis=1)
    # reduce memory usage
    for n in set(chain(*data_config.input_dicts.values())):
        if n not in data_config.label_names and n not in data_config.observer_names:
            del table[n]


def _get_reweight_indices(weights, up_sample=True, max_resample=10, weight_scale=1):
    all_indices = np.arange(len(weights))
    randwgt = np.random.uniform(low=0, high=weight_scale, size=len(weights))
    keep_flags = randwgt < weights
    if not up_sample:
        keep_indices = all_indices[keep_flags]
    else:
        n_repeats = len(weights) // max(1, int(keep_flags.sum()))
        if n_repeats > max_resample:
            n_repeats = max_resample
        all_indices = np.repeat(np.arange(len(weights)), n_repeats)
        randwgt = np.random.uniform(low=0, high=weight_scale, size=len(weights) * n_repeats)
        keep_indices = all_indices[randwgt < np.repeat(weights, n_repeats)]
    return keep_indices.copy()


def _preprocess(table, data_config, options):
    # apply selection
    entries = _apply_selection(table, data_config.selection if options['training'] else data_config.test_time_selection)
    if entries == 0:
        return []
    # define new variables
    _build_new_variables(table, data_config.var_funcs)
    # build weights
    if options['reweight']:
        _build_weights(table, data_config)
    # drop unused variables
    _clean_up(table, data_config.drop_branches)
    # perform input variable standardization, clipping, padding and stacking
    _finalize_inputs(table, data_config)
    # compute reweight indices
    if options['reweight'] and data_config.weight_name is not None:
        indices = _get_reweight_indices(table[data_config.weight_name], up_sample=options['up_sample'],
                                        weight_scale=options['weight_scale'], max_resample=options['max_resample'])
    else:
        indices = np.arange(len(table[data_config.label_names[0]]))
    # shuffle
    if options['shuffle']:
        np.random.shuffle(indices)
    return indices


def _load_next(data_config, filelist, load_range, options):
    table = _read_files(filelist, data_config.load_branches, load_range, treename=data_config.treename)
    indices = _preprocess(table, data_config, options)
    return table, indices


class _SimpleIter(object):
    r"""_SimpleIter

    Iterator object for ``SimpleIterDataset''.
    """

    def __init__(self, **kwargs):
        # inherit all properties from SimpleIterDataset
        self.__dict__.update(**kwargs)

        # executor to read files and run preprocessing asynchronously
        self.executor = ThreadPoolExecutor(max_workers=1) if self._async_load else None

        worker_info = torch.utils.data.get_worker_info()
        filelist = self._init_filelist.copy()
        if worker_info is not None:
            # in a worker process
            np.random.seed(worker_info.seed & 0xFFFFFFFF)
            # split workload by files
            per_worker = int(math.ceil(len(filelist) / float(worker_info.num_workers)))
            start = worker_info.id * per_worker
            stop = min(start + per_worker, len(filelist))
            filelist = filelist[start:stop]

        if self._sampler_options['shuffle']:
            np.random.shuffle(filelist)
        if self._file_fraction < 1:
            num_files = int(len(filelist) * self._file_fraction)
            filelist = filelist[:num_files]
        self.filelist = filelist

        if self._init_load_range_and_fraction is None:
            self.load_range = (0, 1)
        else:
            (start_pos, end_pos), load_frac = self._init_load_range_and_fraction
            interval = (end_pos - start_pos) * load_frac
            if self._sampler_options['shuffle']:
                offset = np.random.uniform(start_pos, end_pos - interval)
                self.load_range = (offset, offset + interval)
            else:
                self.load_range = (start_pos, start_pos + interval)

        _logger.debug('Init iter [%d], will load %d (out of %d*%s=%d) files with load_range=%s:\n%s',
                      0 if worker_info is None else worker_info.id,
                      len(self.filelist),
                      len(self._init_filelist), self._file_fraction, int(len(self._init_filelist) * self._file_fraction),
                      str(self.load_range),
                      '\n'.join(self.filelist[:3]) + '\n ... ' + self.filelist[-1],
                      )
        # reset iter status
        self.table = None
        self.prefetch = None
        self.ipos = 0 if self._fetch_by_files else self.load_range[0]  # fetch cursor
        self.indices = []
        self.cursor = 0
        # prefetch the first entry asynchronously
        self._try_get_next()

    def __next__(self):
        if len(self.filelist) == 0:
            raise StopIteration
        try:
            i = self.indices[self.cursor]
        except IndexError:
            while True:
                if self.prefetch is None:
                    # reaching the end as prefetch got nothing
                    self.table = None
                    if self._async_load:
                        self.executor.shutdown(wait=False)
                    raise StopIteration
                # get result from prefetch
                if self._async_load:
<<<<<<< HEAD
                    self.table, self.indices = self.prefetch.result()
                else:
                    self.table, self.indices = self.prefetch
                # try to load the next ones asynchronously
                self._try_get_next()
                # check if any entries are fetched (i.e., passing selection) -- if not, do another fetch
                if len(self.indices) > 0:
                    break
=======
                    self.executor.shutdown(wait=False)
                raise StopIteration
            try:
                # get result from prefetch
                if self._async_load:
                    self.table, self.indices = self.prefetch.result()
                else:
                    self.table, self.indices = self.prefetch
            except:
                print('stop iteration')
                #raise StopIteration
            # try to load the next ones asynchronously
            self._try_get_next()
>>>>>>> 941c6d8c
            # reset cursor
            self.cursor = 0
            i = self.indices[self.cursor]
        self.cursor += 1
        return self.get_data(i)

    def _try_get_next(self):
        if self._fetch_by_files:
            if self.ipos >= len(self.filelist):
                self.prefetch = None
                return
            else:
                filelist = self.filelist[int(self.ipos): int(self.ipos + self._fetch_step)]
                load_range = self.load_range
        else:
            if self.ipos >= self.load_range[1]:
                self.prefetch = None
                return
            else:
                filelist = self.filelist
                load_range = (self.ipos, min(self.ipos + self._fetch_step, self.load_range[1]))
        _logger.debug('Start fetching next batch, len(filelist)=%d, load_range=%s'%(len(filelist), load_range))
        if self._async_load:
            self.prefetch = self.executor.submit(_load_next, self._data_config,
                                                 filelist, load_range, self._sampler_options)
        else:
            self.prefetch = _load_next(self._data_config, filelist, load_range, self._sampler_options)
        self.ipos += self._fetch_step

    def get_data(self, i):
        # inputs
        X = {k: self.table['_' + k][i].copy() for k in self._data_config.input_names}
        # labels
        y = {k: self.table[k][i].copy() for k in self._data_config.label_names}
        # observers / monitor variables
        Z = {k: self.table[k][i].copy() for k in self._data_config.z_variables}
        return X, y, Z


class SimpleIterDataset(torch.utils.data.IterableDataset):
    r"""Base IterableDataset.

    Handles dataloading.

    Arguments:
        filelist (list): list of files to be loaded.
        data_config_file (str): YAML file containing data format information.
        for_training (bool): flag indicating whether the dataset is used for training or testing.
            When set to ``True``, will enable shuffling and sampling-based reweighting.
            When set to ``False``, will disable shuffling and reweighting, but will load the observer variables.
        load_range_and_fraction (tuple of tuples, ``((start_pos, end_pos), load_frac)``): fractional range of events to load from each file.
            E.g., setting load_range_and_fraction=((0, 0.8), 0.5) will randomly load 50% out of the first 80% events from each file (so load 50%*80% = 40% of the file).
        fetch_by_files (bool): flag to control how events are retrieved each time we fetch data from disk.
            When set to ``True``, will read only a small number (set by ``fetch_step``) of files each time, but load all the events in these files.
            When set to ``False``, will read from all input files, but load only a small fraction (set by ``fetch_step``) of events each time.
            Default is ``False``, which results in a more uniform sample distribution but reduces the data loading speed.
        fetch_step (float or int): fraction of events (when ``fetch_by_files=False``) or number of files (when ``fetch_by_files=True``) to load each time we fetch data from disk.
            Event shuffling and reweighting (sampling) is performed each time after we fetch data.
            So set this to a large enough value to avoid getting an imbalanced minibatch (due to reweighting/sampling), especially when ``fetch_by_files`` set to ``True``.
            Will load all events (files) at once if set to non-positive value.
        file_fraction (float): fraction of files to load.
    """

    def __init__(self, filelist, data_config_file, for_training=True, load_range_and_fraction=None,
                 fetch_by_files=False, fetch_step=0.01, file_fraction=1, remake_weights=False, up_sample=True,
                 weight_scale=1, max_resample=10, async_load=True):
        _init_args = set(self.__dict__.keys())
        self._init_filelist = filelist if isinstance(filelist, (list, tuple)) else glob.glob(filelist)
        self._init_load_range_and_fraction = load_range_and_fraction
        self._fetch_by_files = fetch_by_files
        if fetch_step <= 0:
            self._fetch_step = len(filelist) if fetch_by_files else 1.
        else:
            self._fetch_step = fetch_step
        self._file_fraction = file_fraction
        self._async_load = async_load

        # ==== sampling parameters ====
        self._sampler_options = {
            'up_sample': up_sample,
            'weight_scale': weight_scale,
            'max_resample': max_resample,
        }

        if for_training:
            self._sampler_options.update(training=True, shuffle=True, reweight=True)
        else:
            self._sampler_options.update(training=False, shuffle=False, reweight=False)

        # discover auto-generated reweight file
        data_config_md5 = _md5(data_config_file)
        data_config_autogen_file = data_config_file.replace('.yaml', '.%s.auto.yaml' % data_config_md5)
        if os.path.exists(data_config_autogen_file):
            data_config_file = data_config_autogen_file
            _logger.info('Found file %s w/ auto-generated preprocessing information, will use that instead!' %
                         data_config_file)

        # load data config (w/ observers now -- so they will be included in the auto-generated yaml)
        self._data_config = DataConfig.load(data_config_file)

        if for_training:
            # produce variable standardization info if needed
            if self._data_config._missing_standardization_info:
                s = AutoStandardizer(filelist, self._data_config)
                self._data_config = s.produce(data_config_autogen_file)

            # produce reweight info if needed
            if self._sampler_options['reweight'] and self._data_config.weight_name and not self._data_config.use_precomputed_weights:
                if remake_weights or self._data_config.reweight_hists is None:
                    if len(filelist)>0:
                        w = WeightMaker(filelist, self._data_config)
                        self._data_config = w.produce(data_config_autogen_file)

            # reload data_config w/o observers for training
            if os.path.exists(data_config_autogen_file) and data_config_file != data_config_autogen_file:
                data_config_file = data_config_autogen_file
                _logger.info(
                    'Found file %s w/ auto-generated preprocessing information, will use that instead!' %
                    data_config_file)
            self._data_config = DataConfig.load(data_config_file, load_observers=False)

        # derive all variables added to self.__dict__
        self._init_args = set(self.__dict__.keys()) - _init_args

    @property
    def config(self):
        return self._data_config

    def __iter__(self):
        kwargs = {k: copy.deepcopy(self.__dict__[k]) for k in self._init_args}
        return _SimpleIter(**kwargs)<|MERGE_RESOLUTION|>--- conflicted
+++ resolved
@@ -192,8 +192,7 @@
                     raise StopIteration
                 # get result from prefetch
                 if self._async_load:
-<<<<<<< HEAD
-                    self.table, self.indices = self.prefetch.result()
+                  self.table, self.indices = self.prefetch.result()
                 else:
                     self.table, self.indices = self.prefetch
                 # try to load the next ones asynchronously
@@ -201,21 +200,6 @@
                 # check if any entries are fetched (i.e., passing selection) -- if not, do another fetch
                 if len(self.indices) > 0:
                     break
-=======
-                    self.executor.shutdown(wait=False)
-                raise StopIteration
-            try:
-                # get result from prefetch
-                if self._async_load:
-                    self.table, self.indices = self.prefetch.result()
-                else:
-                    self.table, self.indices = self.prefetch
-            except:
-                print('stop iteration')
-                #raise StopIteration
-            # try to load the next ones asynchronously
-            self._try_get_next()
->>>>>>> 941c6d8c
             # reset cursor
             self.cursor = 0
             i = self.indices[self.cursor]
