#!/usr/bin/env python

import os
import argparse
import numpy as np
import uproot
from coffea import hist
import awkward as ak

from sklearn.metrics import roc_curve, auc
import matplotlib.pyplot as plt
import mplhep as hep
plt.style.use(hep.style.ROOT)

def plot_loss(args,name,indir=None):
    if indir:
        # save the loss in a numpy file
        loss_vals_training = np.load('%s/loss_vals_training.npy'%indir)
        loss_vals_validation = np.load('%s/loss_vals_validation.npy'%indir)
    else:
        # or load the loss array manually
        loss_vals_training = np.array([0.001,0.0002])
        loss_vals_validation = np.array([0.001,0.0002])        
    epochs = np.array(range(len(loss_vals_training)))
    
    f, ax = plt.subplots(figsize=(10, 10))
    ax.plot(epochs, loss_vals_training, label='Training')
    ax.plot(epochs, loss_vals_validation, label='Validation', color = 'green')
    leg = ax.legend(loc='upper right', title=name, borderpad=1, frameon=False, fontsize=16)
    leg._legend_box.align = "right" 
    ax.set_ylabel('Loss')
    ax.set_xlabel('Epoch') 
    ax.set_xlim(0,np.max(epochs))
    f.savefig('%s/Loss_%s.pdf'%(args.odir,indir.replace('/','')))
    plt.clf()

def plot_accuracy(args,name,indir=None):
    if indir:
        acc_vals_validation = np.load('%s/acc_vals_validation.npy'%indir)
    else:
        acc_vals_validation =  np.array([0.001,0.0002])
    epochs = np.array(range(len(acc_vals_validation)))
    
    f, ax = plt.subplots(figsize=(10, 10))
    ax.plot(epochs, acc_vals_validation, label='Validation', color = 'green')
    leg = ax.legend(loc='upper right', title=name, borderpad=1, frameon=False, fontsize=16)
    leg._legend_box.align = "right"
    ax.set_ylabel('Accuracy')
    ax.set_xlabel('Epoch')
    ax.set_xlim(0,np.max(epochs))
    ax.set_ylim(0.8,0.95)
    f.savefig('%s/Acc_%s.pdf'%(args.odir,indir.replace('/','')))
    plt.clf()

# return input by classes (signal and background)
def roc_input(events,var,label_sig,label_bkg):
    scores_sig = events[var][(events[label_sig] == 1)].to_numpy()
    scores_bkg = events[var][(events[label_bkg] == 1)].to_numpy()
    predict = np.concatenate((scores_sig,scores_bkg),axis=None)
    siglabels = np.ones(scores_sig.shape)
    bkglabels = np.zeros(scores_bkg.shape)
    truth = np.concatenate((siglabels,bkglabels),axis=None)
    return truth, predict

# get roc for a table with given scores, a label for signal, and one for background
def get_roc(events, score_name, label_sig, label_bkg):
    truth, predict =  roc_input(events,score_name,label_sig,label_bkg)
    fprs, tprs, threshold = roc_curve(truth, predict)
    return fprs, tprs

# plot roc
def plot_roc(args, label_sig, label_bkg, fprs, tprs):
    fig, axs = plt.subplots(1,1,figsize=(16,16))
    
    def get_round(x_effs,y_effs,to_get=[0.01,0.02,0.03]):
        effs = []
        for eff in to_get:
            for i,f in enumerate(x_effs):
                if round(f,2) == eff:
                    effs.append(y_effs[i])
                    # print signal efficiencies
                    # print(round(f,2),y_effs[i])
                    break
        return effs

    ik = 0
    markers = ['v','^','o','s']
    for k,it in fprs.items():
        leg = k.replace('_score','')
        axs.plot(tprs[k], fprs[k], lw=2.5, label=r"{}, AUC = {:.1f}%".format(leg,auc(fprs[k],tprs[k])*100))
        y_effs = [0.01,0.02,0.03]
        x_effs = get_round(fprs[k],tprs[k],y_effs)
        #print(tprs[k])
        #print(y_effs)
        axs.scatter(x_effs,y_effs,s=75,marker=markers[ik],label=leg)
        ik+=1
        
    axs.legend(loc='upper left')
    axs.grid(which='minor', alpha=0.2)
    axs.grid(which='major', alpha=0.5)
    axs.set_xlabel(r'Tagging efficiency %s'%label_sig['legend'])
    axs.set_ylabel(r'Mistagging rate %s'%label_bkg['legend'])
    #fig.savefig("%s/roc_%s.pdf"%(args.odir,label_sig['label']))
    axs.set_ylim(0.0001,1)
    axs.set_yscale('log')
    fig.savefig("%s/roc_%s_ylog.pdf"%(args.odir,label_sig['label']))
    axs.set_yscale('linear')

# plot rocs for different cuts on mH and pt
def plot_roc_by_var(args,vars_to_corr,bin_ranges,bin_widths,events,score_name,sig,bkg,mh=False):
    i = 0
    fig, axs = plt.subplots(1,len(vars_to_corr.keys()),figsize=(8*len(vars_to_corr.keys()),8))
    for var,varname in vars_to_corr.items():
        fprs = {}; tprs = {}
        legends = []
        for j,b in enumerate(bin_ranges[i]):
            bi = b
            bf = b+bin_widths[i]
            tag = "%i"%bi
            if not mh:
                output = events[(events[bkg['label']]==1) | ((events[varname]>=bi) & (events[varname]<=bf) & (events["fj_genRes_mass"]!=125))]
            else:
                output = events[(events[bkg['label']]==1) | ((events[varname]>=bi) & (events[varname]<=bf))]
            fprs[tag], tprs[tag] = get_roc(output, score_name, sig['label'], bkg['label'])
            legends.append('%s %i-%i GeV'%(var,bi,bf))

        # now plot
        if(len(vars_to_corr.keys())==1):
            axs_1 = axs
        else:
            axs_1 = axs[i]
            
        ik=0
        for k,it in fprs.items():
            axs_1.plot(tprs[k], fprs[k], lw=2.5, label=r"{}, AUC = {:.1f}%".format(legends[ik],auc(fprs[k],tprs[k])*100))
            ik+=1
        axs_1.legend(loc='upper left')
        axs_1.grid(which='minor', alpha=0.2)
        axs_1.grid(which='major', alpha=0.5)
        axs_1.set_xlabel(r'Tagging efficiency %s'%sig['legend'])
        axs_1.set_ylabel(r'Mistagging rate %s'%bkg['legend'])
        axs_1.set_ylim(0.0001,1)
        axs_1.set_yscale('log')

        i+=1

    if not mh:
        fig.savefig("%s/rocs_by_var_%s_ylog.pdf"%(args.odir,sig['label']))
    else:
        fig.savefig("%s/rocs_by_var_%s_mh125_ylog.pdf"%(args.odir,sig['label']))
        
# plot validation 
def plot_validation(args,hist_val,vars_to_plot,label):
    for density in [True,False]:
        fig, axs = plt.subplots(1,len(vars_to_plot), figsize=(len(vars_to_plot)*8,8))
        for i,m in enumerate(vars_to_plot):
            if(len(vars_to_plot)==1):
                axs_1 = axs
            else:
                axs_1 = axs[i]
            x = hist_val.sum(*[ax for ax in hist_val.axes() if ax.name not in {'process',m}])
            # print hist values for debugging  (in case hist is empty)
            # print(x.values())
            hist.plot1d(x,ax=axs_1,overlay="process",density=density)
            axs_1.set_ylabel('Jets')
        fig.tight_layout()
        if density:
            fig.savefig("%s/%s_density.pdf"%(args.odir,label))
        else:
            fig.savefig("%s/%s.pdf"%(args.odir,label))

# plot score after selection on variables 
# i.e. how does the score look when cutting on e.g. pt, gmass
def plot_score_aftercut(args,hist_val,vars_to_corr,bin_ranges,bin_widths,processes,label):
    print('plot_score_aftercut')
    density = True
    for proc in processes:
        fig, axs = plt.subplots(1,len(vars_to_corr), figsize=(len(vars_to_corr)*8,8))
        for i,m in enumerate(vars_to_corr):
            if(len(vars_to_corr)==1):
                axs_1 = axs
            else:
                axs_1 = axs[i]
            x = hist_val.sum(*[ax for ax in hist_val.axes() if ax.name not in {'process','score',m}]).integrate("process",proc)
            legends = []
            for j,b in enumerate(bin_ranges[i]):
                # print histogram identifiers for debugging
                # print(x.identifiers(m, overflow='all'))
                y = x.integrate(m, slice(b,b+bin_widths[i]))
                legends.append('%s %i-%i GeV'%(m,b,b+bin_widths[i]))
                if j==0:
                    hist.plot1d(y,ax=axs_1,density=True)
                else:
                    hist.plot1d(y,ax=axs_1,density=True,clear=False)
            axs_1.set_ylabel('Jets')
            axs_1.legend(legends,title=m)
        fig.tight_layout()
        fig.savefig("%s/%s_scores_%s_density.pdf"%(args.odir,proc,label))

# compute percentiles
"""
i.e. the cuts that we should make on the tagger score so that we obtain this efficiency in our process after the cut                                                                           
uses np.quantile function                                                                                             
"""
def computePercentiles(data, percentiles):
    mincut = 0.
    tmp = np.quantile(data, np.array(percentiles))
    tmpl = [mincut]
    for x in tmp:
        tmpl.append(x)
    perc = [0.]
    for x in percentiles:
        perc.append(x)
    return perc, tmpl

# plot how variables look after a cut on the scores 
def plot_var_aftercut(args,hist_val,vars_to_plot,processes,label,cuts,percentiles):
    density = True
    for proc in processes:
        fig, axs = plt.subplots(1,len(vars_to_plot), figsize=(len(vars_to_plot)*8,8))
        for var in vars_to_plot:
            if(len(vars_to_plot)==1):
                axs_1 = axs
            else:
                axs_1 = axs[i]
            x = hist_val.sum(*[ax for ax in hist_val.axes() if ax.name not in {'process',var,'score'}])
            x = x.integrate('process',proc)
            legends = []
            # now cut on the score
            for i,cut in enumerate(cuts):
                cut = round(cut,2)
                if i==len(cuts)-1:
                    y = x.integrate('score',slice(cut,1))
                else:
                    y = x.integrate('score',slice(cut,round(cuts[i+1],2)))
                legends.append('%s '%(percentiles[i]))
                if i==0:
                    hist.plot1d(y,ax=axs_1,density=density)
                else:
                    hist.plot1d(y,ax=axs_1,density=density,clear=False)
            axs_1.set_ylabel('Jets')
            axs_1.legend(legends,title='Bkg quantile')
        fig.tight_layout()
        if density:
            fig.savefig("%s/%s_scoresculpting_density.pdf"%(args.odir,label))
        else:
            fig.savefig("%s/%s_scoresculpting.pdf"%(args.odir,label))
    
def main(args):
    # labels here
    label_dict = {
        'qcd':{'legend': 'QCD',
               'label':  'fj_QCD_label'},
               # 'label':  'fj_isQCD'}, # for old training datasets
        'qcd_b': {'legend': 'QCDb',
                  'label':  'fj_isQCDb'},
        'qcd_bb': {'legend': 'QCDbb',
                   'label':  'fj_isQCDbb'},
        'qcd_c': {'legend': 'QCDc',
                  'label':  'fj_isQCDc'},
        'qcd_cc': {'legend': 'QCDcc',
                   'label':  'fj_isQCDcc'},
        'qcd_lep': {'legend': 'QCDlep',
                    'label':  'fj_isQCDlep'},
        'qcd_lep': {'legend': 'QCDlep',
                    'label':  'fj_isQCDlep'},
        
        'top':{'legend': 'Top',
                   'label':  'fj_isTop_label'},
        'top_lep':{'legend': 'Top lep',
                   'label':  'fj_isToplep'},
        'top_merged': {'legend': 'Top merged',
                       'label': 'fj_isTop_merged'},
        'top_semimerged': {'legend': 'Top semi-merged',
                           'label': 'fj_isTop_semimerged'},
        'top_lepmerged':{'legend': 'Top merged lepton',
                         'label': 'fj_isToplep_merged'},
        
        'hww_4q': {'legend': 'H(WW) all-had',
                   'label': 'fj_H_WW_4q'},
        'hww_4q_merged':{'legend': 'H(WW) 4q',
                         'label': 'fj_H_WW_4q_4q'},
        'hww_3q_merged':{'legend': 'H(WW) 3q',
	                 'label': 'fj_H_WW_4q_3q'},
        'hbb':{'legend': 'H(bb)',
               'label': 'fj_H_bb'},
        
        'hww_elenuqq':{'legend': 'H(WW) ele',
                       'label':  'fj_H_WW_elenuqq'},
        'hww_munuqq':{'legend': 'H(WW) mu',
                      'label':  'fj_H_WW_munuqq'},
        'hww_taunuqq':{'legend': 'H(WW) tau merged',
                       'label':  'fj_isHWW_taunuqq_merged'},
        
        'hww_munuqq_merged':{'legend': 'H(WW) mu merged',
                             'label': 'fj_isHWW_munuqq_merged'},
        'hww_munuqq_semimerged': {'legend': 'H(WW) mu semi-merged',
                                  'label': 'fj_isHWW_munuqq_semimerged'},
        'hww_elenuqq_merged':{'legend': 'H(WW) ele merged',
                              'label': 'fj_isHWW_elenuqq_merged'},
        'hww_elenuqq_semimerged': {'legend': 'H(WW) ele semi-merged',
                                   'label': 'fj_isHWW_elenuqq_semimerged'},
        'hww_taunuqq_merged':{'legend': 'H(WW) tau merged',
                              'label': 'fj_isHWW_taunuqq_merged'},
        'hww_taunuqq_semimerged': {'legend': 'H(WW) tau semi-merged',
                                   'label': 'fj_isHWW_taunuqq_semimerged'},
    }

    signals = args.signals.split(',')
    backgrounds = args.bkgs.split(',')

    if len(signals)!=len(backgrounds):
        print('Number of signals should be the same as backgrounds!')
        exit

    for i,signal in enumerate(signals):
        bkg = backgrounds[i]
        bkglabel = label_dict[bkg]['label']
        siglabel = label_dict[signal]['label']

        # default branches
        branches = ['fj_pt','fj_msoftdrop','fj_genRes_mass']
        #branches = ['fj_pt','fj_msoftdrop','fj_genH_mass'] # for old training datasets
        branches += [siglabel]
        branches += ['score_%s'%siglabel,'score_%s'%bkglabel]
        # possibly can add older taggers
        # TODO: add labels for these old taggers
        # branches += ["fj_deepTagMD_H4qvsQCD","fj_deepTag_HvsQCD","fj_PN_XbbvsQCD"]

        # add selection
        # NOTE: add selection such that QCD only has genRes_mass < 0
        mask = "(fj_pt<1200) &"\
            "((((fj_isQCDb==1) | (fj_isQCDbb==1) | (fj_isQCDc==1) | (fj_isQCDcc==1) | (fj_isQCDlep==1) | (fj_isQCDothers==1)) & (fj_genRes_mass<0)) |"\
            "((%s==1) & (fj_genRes_mass>0) ) )"%siglabel
        
        ifile = uproot.open(args.ifile)["Events"]
        isqcd_separate = False
        if 'qcd' in bkg:
            try:
                #ibranches = branches + ["fj_QCD_label"]
                ibranches = branches + ["fj_isQCD"]
                events = ifile.arrays(ibranches,mask)
            except:
                ibranches = branches + ["fj_isQCDb","fj_isQCDbb","fj_isQCDc","fj_isQCDcc","fj_isQCDlep","fj_isQCDothers"]
                ibranches.remove('score_%s'%bkglabel)
                ibranches.extend(['score_fj_isQCDb','score_fj_isQCDbb','score_fj_isQCDc','score_fj_isQCDcc','score_fj_isQCDlep','score_fj_isQCDothers'])
                events = ifile.arrays(ibranches,mask)
                events_fj_QCD_label_TrueFalse = ((events["fj_isQCDb"]==1) | (events["fj_isQCDbb"]==1) | (events["fj_isQCDc"]==1) | (events["fj_isQCDcc"]==1) | (events["fj_isQCDlep"]==1) | (events["fj_isQCDothers"]==1))
                events["fj_QCD_label"] = ak.values_astype(events_fj_QCD_label_TrueFalse, int)
                isqcd_separate = True
                print('Added fj_QCD_label to ttree')
        elif 'top' in bkg:
            ibranches = branches + ["fj_Top_label"]
            events = ifile.arrays(ibranches)
        else:
            print('not known background')
        print('List of branches read ',ibranches)
            
        # compute scores:
        """
          we expect all scores to sum up to 1, e.g. given two signals in the event (signal 1 and 2) and one background process (background 1):
          score_signal_1 + score_signal_2 + score_background_1 = 1
          then nn_signal_1 = score_signal_1 / (score_signal_1 + score_background_1) = score_signal_1 / (1 - score_signal_2)
        """
        score_name = "%s_score"%args.name
        if isqcd_separate:
            events[score_name] = events['score_%s'%siglabel] / (events['score_%s'%siglabel] + events['score_fj_isQCDb'] + events['score_fj_isQCDbb'] + events['score_fj_isQCDc'] + events['score_fj_isQCDcc'] + events['score_fj_isQCDlep'] + events['score_fj_isQCDothers'])
        else:
            events[score_name] = events['score_%s'%siglabel] / (events['score_%s'%siglabel] + events['score_%s'%bkglabel])

        # get roc
        fprs = {}
        tprs = {}
        fprs[score_name], tprs[score_name] = get_roc(events, score_name, siglabel, bkglabel)
        
        # define and fill coffea histograms
        # TODO: add other scores here if needed
        hist_features = hist.Hist("Jets",
                                  hist.Cat("process", "Process"),
<<<<<<< HEAD
                                  hist.Bin("msd", r"fj msoftdrop [GeV]", 60, 0, 320), 
                                  hist.Bin("pt", r"fj $p_T$ [GeV]", 50, 200, 1200), # bins of 20
                                  hist.Bin("score", r"Tagger score", 100, 0, 1),
=======
                                  hist.Bin("msd", "fj msoftdrop [GeV]", 60, 0, 260),
                                  hist.Bin("pt", r"fj $p_T$ [GeV]", 70, 200, 1200),
                                  hist.Bin("score", r"Tagger score", 70, 0, 1),
>>>>>>> e219781c
                                  )
        hist_gmass = hist.Hist("genmass",
                               hist.Cat("process", "Process"),
                               hist.Bin("score", r"Tagger score", 70, 0, 1),
                               hist.Bin("pt", r"fj $p_T$ [GeV]", 50, 200, 1200), # bins of 20
                               hist.Bin("mH", r"gen Res mass [GeV]", 42, 50, 260), # bins of 5
        )

        # define processes
        # add mh125 and mh!=125 as different processes so that we can see dependence
        processes = [bkg]
        if 'hww' in signal or 'hbb' in signal:
            processes.append('%s-mh125'%signal)
            processes.append('%s-mhflat'%signal)

        # loop over processes
        legends = {}
        for proc in processes:
            p = proc.split('-')[0]
            legend = label_dict[p]['legend']
            if 'mh125' in proc:
                mask_proc = (events[label_dict[p]['label']]==1) & (events["fj_genRes_mass"]==125)
                legend += ' mh125'
            elif 'mhflat' in proc:
                # beware of mRes = 175....
                mask_proc = (events[label_dict[p]['label']]==1) & (events["fj_genRes_mass"]!=125)
                legend += ' mhflat'
            else:
                mask_proc = (events[label_dict[p]['label']]==1)
            legends[proc] = legend
            # check if events with that mask are not zero
            if len(events["fj_msoftdrop"][mask_proc])==0:
                processes.remove(proc)
                continue
            
            # print legends
            # print('legend ',legend)

            # fill the features histogram
            hist_features.fill(process=proc,
                               msd = events["fj_msoftdrop"][mask_proc],
                               pt = events["fj_pt"][mask_proc],
                               score = events[score_name][mask_proc],
            )

            # only fill the gen mass histogram for signal
            if signal in proc:
                hist_gmass.fill(process=proc,
                                mH = events["fj_genRes_mass"][mask_proc],
                                score = events[score_name][mask_proc],
                                pt = events["fj_pt"][mask_proc],
                )

        # plot main ROC
        plot_roc(args, label_dict[signal], label_dict[bkg], fprs, tprs)
        
        # plot features for this signal and background combination (i.e. all the processes) 
        vars_to_plot = ["pt","msd","score"]
        plt_label = "validation_%svs%s"%(siglabel,bkglabel)
        plot_validation(args,hist_features,vars_to_plot,plt_label)

        # plot how the score looks after cuts on variables
        vars_to_corr = ["mH","pt"]
        bin_ranges = [list(range(60,240,20)),list(range(200,1200,200))]
        bin_widths = [10,200]
        proc_to_corr = ['%s-mhflat'%signal]
        plt_label = "%svs%s"%(siglabel,bkglabel)
        plot_score_aftercut(args,hist_gmass,vars_to_corr,bin_ranges,bin_widths,proc_to_corr,plt_label)

        # plot roc for different cuts on mH and pt
        vars_to_corr = {"mH":"fj_genRes_mass",
                        "pt":"fj_pt"}
        plot_roc_by_var(args,vars_to_corr,bin_ranges,bin_widths,events,score_name,label_dict[signal],label_dict[bkg])
        
        # plot roc for mh=125
        vars_to_corr = {"mH":"fj_genRes_mass"}
        bin_ranges = [[125,125]]
        bin_widths = [5]
        plot_roc_by_var(args,vars_to_corr,bin_ranges,bin_widths,events,score_name,label_dict[signal],label_dict[bkg],True)

        # plot how variables look after cut on classifier (tagger score)
        vars_to_corr = ["msd"]
        proc_to_corr = [bkg]
        plt_label = "aftercuts_%svs%s"%(siglabel,bkglabel)
        # first compute percentiles on bkg (or maybe other process?)
        percentiles, cuts = computePercentiles(events[score_name][(events[bkglabel]==1)].to_numpy(), [0.97, 0.99, 0.995])
        plot_var_aftercut(args,hist_features,vars_to_corr,proc_to_corr,plt_label,cuts,percentiles)


if __name__ == "__main__":
    parser = argparse.ArgumentParser()
    parser.add_argument('--ifile', help='input file(s)')
    parser.add_argument('--odir', required=True, help="output dir")
    parser.add_argument('--name', required=True, help='name of the model(s)')
    parser.add_argument('--signals', default='hww_4q_merged', help='signals')
    parser.add_argument('--bkgs', default='qcd', help='backgrounds') 
    args = parser.parse_args()

    import os
    os.system('mkdir -p %s'%args.odir)
    
    main(args)<|MERGE_RESOLUTION|>--- conflicted
+++ resolved
@@ -377,15 +377,9 @@
         # TODO: add other scores here if needed
         hist_features = hist.Hist("Jets",
                                   hist.Cat("process", "Process"),
-<<<<<<< HEAD
                                   hist.Bin("msd", r"fj msoftdrop [GeV]", 60, 0, 320), 
                                   hist.Bin("pt", r"fj $p_T$ [GeV]", 50, 200, 1200), # bins of 20
                                   hist.Bin("score", r"Tagger score", 100, 0, 1),
-=======
-                                  hist.Bin("msd", "fj msoftdrop [GeV]", 60, 0, 260),
-                                  hist.Bin("pt", r"fj $p_T$ [GeV]", 70, 200, 1200),
-                                  hist.Bin("score", r"Tagger score", 70, 0, 1),
->>>>>>> e219781c
                                   )
         hist_gmass = hist.Hist("genmass",
                                hist.Cat("process", "Process"),
